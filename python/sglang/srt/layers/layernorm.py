--- conflicted
+++ resolved
@@ -53,21 +53,9 @@
         self.weight = nn.Parameter(torch.ones(hidden_size))
         self.variance_epsilon = eps
 
-<<<<<<< HEAD
-    def forward(self, *args, **kwargs):
-        if torch.compiler.is_compiling():
-            return self.forward_native(*args, **kwargs)
-        if _is_cuda:
-            return self.forward_cuda(*args, **kwargs)
-        elif _use_aiter:
-            return self.forward_aiter(*args, **kwargs)
-        elif _is_hip:
-            return self.forward_hip(*args, **kwargs)
-        else:
-            return self.forward_native(*args, **kwargs)
+    if _use_aiter:
+        self._forward_method = self.forward_aiter
 
-=======
->>>>>>> 180ff5ee
     def forward_cuda(
         self,
         x: torch.Tensor,
