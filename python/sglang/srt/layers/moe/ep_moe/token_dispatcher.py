--- conflicted
+++ resolved
@@ -1,11 +1,7 @@
-<<<<<<< HEAD
 from sglang.srt.managers.expert_distribution import (
     get_global_expert_distribution_recorder,
 )
-from sglang.srt.utils import DeepEPMode, DisposibleTensor
-=======
-from sglang.srt.utils import DeepEPMode, get_bool_env_var, get_device_sm
->>>>>>> 9e935135
+from sglang.srt.utils import DeepEPMode, DisposibleTensor, get_bool_env_var, get_device_sm
 
 _enable_jit_deepgemm = False
 try:
@@ -234,9 +230,6 @@
             ) = self._dispatch_core(
                 hidden_states, topk_idx, topk_weights, previous_event
             )
-<<<<<<< HEAD
-            hidden_states = DisposibleTensor(hidden_states)
-=======
             event.current_stream_wait() if self.async_finish else ()
             if hidden_states.shape[0] > 0:
                 reorder_topk_ids, seg_indptr, hidden_states = self._deepep_permute(
@@ -251,7 +244,7 @@
                     device=hidden_states.device,
                     dtype=torch.int64,
                 )
->>>>>>> 9e935135
+            hidden_states = DisposibleTensor(hidden_states)
 
             masked_m = expected_m = None
             return (
@@ -295,11 +288,7 @@
             recv_x,
             recv_topk_idx,
             recv_topk_weights,
-<<<<<<< HEAD
             num_recv_tokens_per_expert_list,
-=======
-            num_recv_tokens_per_expert_list,  # num_recv_tokens_per_expert_list
->>>>>>> 9e935135
             self.handle,
             event,
         ) = buffer.dispatch(
