# Copyright 2024 SGLang Team
# Licensed under the Apache License, Version 2.0 (the "License");
# you may not use this file except in compliance with the License.
# You may obtain a copy of the License at
#
#     http://www.apache.org/licenses/LICENSE-2.0
#
# Unless required by applicable law or agreed to in writing, software
# distributed under the License is distributed on an "AS IS" BASIS,
# WITHOUT WARRANTIES OR CONDITIONS OF ANY KIND, either express or implied.
# See the License for the specific language governing permissions and
# limitations under the License.
# ==============================================================================

<<<<<<< HEAD
=======
import math
>>>>>>> a0fc5bc1
from typing import Callable, Optional

import torch
import torch.nn.functional as F

from sglang.srt.layers.moe.expert_location_dispatch import (
    ExpertLocationDispatchInfo,
    topk_ids_logical_to_physical,
)
from sglang.srt.managers.expert_distribution import (
    get_global_expert_distribution_recorder,
)
from sglang.srt.managers.schedule_batch import global_server_args_dict
from sglang.srt.utils import get_bool_env_var, get_compiler_backend, is_cuda, is_hip

_is_cuda = is_cuda()
_is_hip = is_hip()

if _is_cuda:
    from sgl_kernel import moe_fused_gate

if _is_cuda or _is_hip:
    from sgl_kernel import topk_softmax


def fused_topk_native(
    hidden_states: torch.Tensor,
    gating_output: torch.Tensor,
    topk: int,
    renormalize: bool,
):
    assert (
        hidden_states.shape[0] == gating_output.shape[0]
    ), f"Number of tokens mismatch, {hidden_states.shape=} vs {gating_output.shape=}"
    M, _ = hidden_states.shape
    topk_weights = torch.empty(
        M, topk, dtype=torch.float32, device=hidden_states.device
    )
    topk_ids = torch.empty(M, topk, dtype=torch.int32, device=hidden_states.device)
    topk_weights = F.softmax(gating_output.float(), dim=-1)
    topk_weights, topk_ids = torch.topk(topk_weights, topk, dim=-1)
    if renormalize:
        topk_weights = topk_weights / topk_weights.sum(dim=-1, keepdim=True)
    return topk_weights, topk_ids


def fused_topk(
    hidden_states: torch.Tensor,
    gating_output: torch.Tensor,
    topk: int,
    renormalize: bool,
):
    assert hidden_states.shape[0] == gating_output.shape[0], "Number of tokens mismatch"

    M, _ = hidden_states.shape

    topk_weights = torch.empty(
        M, topk, dtype=torch.float32, device=hidden_states.device
    )
    topk_ids = torch.empty(M, topk, dtype=torch.int32, device=hidden_states.device)
    token_expert_indicies = torch.empty(
        M, topk, dtype=torch.int32, device=hidden_states.device
    )

    topk_softmax(
        topk_weights,
        topk_ids,
        token_expert_indicies,
        gating_output.float(),
    )
    del token_expert_indicies

    if renormalize:
        topk_weights = topk_weights / topk_weights.sum(dim=-1, keepdim=True)

    return topk_weights, topk_ids


# This is used by the Deepseek V2/V3/R1 series models
@torch.compile(dynamic=True, backend=get_compiler_backend())
def grouped_topk(
    hidden_states: torch.Tensor,
    gating_output: torch.Tensor,
    topk: int,
    renormalize: bool,
    num_expert_group: int = 0,
    topk_group: int = 0,
    n_share_experts_fusion: int = 0,
    expert_location_dispatch_info: Optional[ExpertLocationDispatchInfo] = None,
):
    assert hidden_states.shape[0] == gating_output.shape[0], "Number of tokens mismatch"

    scores = torch.softmax(gating_output, dim=-1)
    num_token = scores.shape[0]
    num_experts = scores.shape[1]
    group_scores = (
        scores.view(num_token, num_expert_group, -1).max(dim=-1).values
    )  # [n, n_group]
    group_idx = torch.topk(group_scores, k=topk_group, dim=-1, sorted=False)[
        1
    ]  # [n, top_k_group]
    group_mask = torch.zeros_like(group_scores)  # [n, n_group]
    group_mask.scatter_(1, group_idx, 1)  # [n, n_group]
    score_mask = (
        group_mask.unsqueeze(-1)
        .expand(num_token, num_expert_group, scores.shape[-1] // num_expert_group)
        .reshape(num_token, -1)
    )  # [n, e]
    tmp_scores = scores.masked_fill(~score_mask.bool(), 0.0)  # [n, e]
    topk_weights, topk_ids = torch.topk(tmp_scores, k=topk, dim=-1, sorted=False)
    if n_share_experts_fusion:
        topk_ids[:, -1] = torch.randint(
            low=num_experts,
            high=num_experts + n_share_experts_fusion,
            size=(topk_ids.size(0),),
            dtype=topk_ids.dtype,
            device=topk_ids.device,
        )
        topk_weights[:, -1] = (
            topk_weights[:, :-1].sum(dim=-1) / 2.5
        )  # 2.5 is the routed_scaling_factor.

    if renormalize:
        topk_weights_sum = (
            topk_weights.sum(dim=-1, keepdim=True)
            if n_share_experts_fusion == 0
            else topk_weights[:, :-1].sum(dim=-1, keepdim=True)
        )
        topk_weights = topk_weights / topk_weights_sum

    topk_weights, topk_ids = topk_weights.to(torch.float32), topk_ids.to(torch.int32)

    topk_ids = topk_ids_logical_to_physical(topk_ids, expert_location_dispatch_info)

    return topk_weights, topk_ids


def biased_grouped_topk_impl(
    hidden_states: torch.Tensor,
    gating_output: torch.Tensor,
    correction_bias: torch.Tensor,
    topk: int,
    renormalize: bool,
    num_expert_group: int = 0,
    topk_group: int = 0,
    n_share_experts_fusion: int = 0,
    expert_location_dispatch_info: Optional[ExpertLocationDispatchInfo] = None,
):
    assert hidden_states.shape[0] == gating_output.shape[0], "Number of tokens mismatch"

    scores = gating_output.sigmoid()
    num_token = scores.shape[0]
    num_experts = scores.shape[1]
    scores_for_choice = scores.view(num_token, -1) + correction_bias.unsqueeze(0)
    group_scores = (
        scores_for_choice.view(num_token, num_expert_group, -1)
        .topk(2, dim=-1)[0]
        .sum(dim=-1)
    )  # [n, n_group]
    group_idx = torch.topk(group_scores, k=topk_group, dim=-1, sorted=False)[
        1
    ]  # [n, top_k_group]
    group_mask = torch.zeros_like(group_scores)  # [n, n_group]
    group_mask.scatter_(1, group_idx, 1)  # [n, n_group]
    score_mask = (
        group_mask.unsqueeze(-1)
        .expand(num_token, num_expert_group, scores.shape[-1] // num_expert_group)
        .reshape(num_token, -1)
    )  # [n, e]
    tmp_scores = scores_for_choice.masked_fill(
        ~score_mask.bool(), float("-inf")
    )  # [n, e]
    _, topk_ids = torch.topk(tmp_scores, k=topk, dim=-1, sorted=False)
    topk_weights = scores.gather(1, topk_ids)

    if n_share_experts_fusion:
        topk_ids[:, -1] = torch.randint(
            low=num_experts,
            high=num_experts + n_share_experts_fusion,
            size=(topk_ids.size(0),),
            dtype=topk_ids.dtype,
            device=topk_ids.device,
        )
        topk_weights[:, -1] = (
            topk_weights[:, :-1].sum(dim=-1) / 2.5
        )  # 2.5 is the routed_scaling_factor.

    if renormalize:
        topk_weights_sum = (
            topk_weights.sum(dim=-1, keepdim=True)
            if n_share_experts_fusion == 0
            else topk_weights[:, :-1].sum(dim=-1, keepdim=True)
        )
        topk_weights = topk_weights / topk_weights_sum

    topk_weights, topk_ids = topk_weights.to(torch.float32), topk_ids.to(torch.int32)

    topk_ids = topk_ids_logical_to_physical(topk_ids, expert_location_dispatch_info)

    return topk_weights, topk_ids


def is_power_of_two(n):
    return n > 0 and math.log2(n).is_integer()


def biased_grouped_topk(
    hidden_states: torch.Tensor,
    gating_output: torch.Tensor,
    correction_bias: torch.Tensor,
    topk: int,
    renormalize: bool,
    num_expert_group: int = 0,
    topk_group: int = 0,
    compiled: bool = True,
    n_share_experts_fusion: int = 0,
    expert_location_dispatch_info: Optional[ExpertLocationDispatchInfo] = None,
):
    # TODO: moe_fused_gate kernel is not supported for n_share_experts_fusion > 0 now.
    if (
        _is_cuda
        and n_share_experts_fusion == 0
        and is_power_of_two(correction_bias.shape[0])
    ):
        return moe_fused_gate(
            gating_output,
            correction_bias,
            num_expert_group,
            topk_group,
            topk,
        )
    else:
        biased_grouped_topk_fn = (
            torch.compile(
                biased_grouped_topk_impl, dynamic=True, backend=get_compiler_backend()
            )
            if compiled
            else biased_grouped_topk_impl
        )
        return biased_grouped_topk_fn(
            hidden_states,
            gating_output,
            correction_bias,
            topk,
            renormalize,
            num_expert_group,
            topk_group,
            n_share_experts_fusion=n_share_experts_fusion,
        )
<<<<<<< HEAD
        if compiled
        else biased_grouped_topk_impl
    )
    return biased_grouped_topk_fn(
        hidden_states,
        gating_output,
        correction_bias,
        topk,
        renormalize,
        num_expert_group,
        topk_group,
        n_share_experts_fusion=n_share_experts_fusion,
        expert_location_dispatch_info=expert_location_dispatch_info,
    )
=======
>>>>>>> a0fc5bc1


def select_experts(
    hidden_states: torch.Tensor,
    router_logits: torch.Tensor,
    top_k: int,
    use_grouped_topk: bool,
    renormalize: bool,
    topk_group: Optional[int] = None,
    num_expert_group: Optional[int] = None,
    custom_routing_function: Optional[Callable] = None,
    correction_bias: Optional[torch.Tensor] = None,
    torch_native: bool = False,
    expert_location_dispatch_info: Optional[ExpertLocationDispatchInfo] = None,
):
    n_share_experts_fusion = 0
    if global_server_args_dict["n_share_experts_fusion"] is not None:
        n_share_experts_fusion = global_server_args_dict["n_share_experts_fusion"]
    # DeekSeek V2/V3/R1 serices models uses grouped_top_k
    if use_grouped_topk:
        assert topk_group is not None
        assert num_expert_group is not None
        if correction_bias is None:
            topk_weights, topk_ids = grouped_topk(
                hidden_states=hidden_states,
                gating_output=router_logits,
                topk=top_k,
                renormalize=renormalize,
                num_expert_group=num_expert_group,
                topk_group=topk_group,
                n_share_experts_fusion=n_share_experts_fusion,
                expert_location_dispatch_info=expert_location_dispatch_info,
            )
        else:
            topk_weights, topk_ids = biased_grouped_topk(
                hidden_states=hidden_states,
                gating_output=router_logits,
                correction_bias=correction_bias,
                topk=top_k,
                renormalize=renormalize,
                num_expert_group=num_expert_group,
                topk_group=topk_group,
                n_share_experts_fusion=n_share_experts_fusion,
                expert_location_dispatch_info=expert_location_dispatch_info,
            )
    elif torch_native and custom_routing_function is None:
        assert expert_location_dispatch_info is None
        topk_weights, topk_ids = fused_topk_native(
            hidden_states=hidden_states,
            gating_output=router_logits,
            topk=top_k,
            renormalize=renormalize,
        )
    elif custom_routing_function is None:
        assert expert_location_dispatch_info is None
        topk_weights, topk_ids = fused_topk(
            hidden_states=hidden_states,
            gating_output=router_logits,
            topk=top_k,
            renormalize=renormalize,
        )
    else:
        assert expert_location_dispatch_info is None
        topk_weights, topk_ids = custom_routing_function(
            hidden_states=hidden_states,
            gating_output=router_logits,
            topk=top_k,
            renormalize=renormalize,
        )

    get_global_expert_distribution_recorder().on_select_experts(topk_ids=topk_ids)

    return topk_weights, topk_ids<|MERGE_RESOLUTION|>--- conflicted
+++ resolved
@@ -12,10 +12,7 @@
 # limitations under the License.
 # ==============================================================================
 
-<<<<<<< HEAD
-=======
 import math
->>>>>>> a0fc5bc1
 from typing import Callable, Optional
 
 import torch
@@ -240,6 +237,7 @@
         and n_share_experts_fusion == 0
         and is_power_of_two(correction_bias.shape[0])
     ):
+        assert expert_location_dispatch_info is None
         return moe_fused_gate(
             gating_output,
             correction_bias,
@@ -264,24 +262,8 @@
             num_expert_group,
             topk_group,
             n_share_experts_fusion=n_share_experts_fusion,
-        )
-<<<<<<< HEAD
-        if compiled
-        else biased_grouped_topk_impl
-    )
-    return biased_grouped_topk_fn(
-        hidden_states,
-        gating_output,
-        correction_bias,
-        topk,
-        renormalize,
-        num_expert_group,
-        topk_group,
-        n_share_experts_fusion=n_share_experts_fusion,
-        expert_location_dispatch_info=expert_location_dispatch_info,
-    )
-=======
->>>>>>> a0fc5bc1
+            expert_location_dispatch_info=expert_location_dispatch_info,
+        )
 
 
 def select_experts(
