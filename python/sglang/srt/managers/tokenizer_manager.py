# Copyright 2023-2024 SGLang Team
# Licensed under the Apache License, Version 2.0 (the "License");
# you may not use this file except in compliance with the License.
# You may obtain a copy of the License at
#
#     http://www.apache.org/licenses/LICENSE-2.0
#
# Unless required by applicable law or agreed to in writing, software
# distributed under the License is distributed on an "AS IS" BASIS,
# WITHOUT WARRANTIES OR CONDITIONS OF ANY KIND, either express or implied.
# See the License for the specific language governing permissions and
# limitations under the License.
# ==============================================================================
"""TokenizerManager is a process that tokenizes the text."""

import asyncio
import copy
import dataclasses
import logging
import os
import pickle
import signal
import sys
import threading
import time
import uuid
from collections import deque
from datetime import datetime
from http import HTTPStatus
from typing import (
    Any,
    Awaitable,
    Deque,
    Dict,
    Generic,
    List,
    Optional,
    Tuple,
    TypeVar,
    Union,
)

import fastapi
import uvloop
import zmq
import zmq.asyncio
from fastapi import BackgroundTasks

from sglang.srt.aio_rwlock import RWLock
from sglang.srt.configs.model_config import ModelConfig
from sglang.srt.disaggregation.conn import KVBootstrapServer
from sglang.srt.disaggregation.utils import DisaggregationMode
from sglang.srt.hf_transformers_utils import get_processor, get_tokenizer
from sglang.srt.managers.image_processor import (
    get_dummy_image_processor,
    get_image_processor,
)
from sglang.srt.managers.io_struct import (
    AbortReq,
    BatchEmbeddingOut,
    BatchMultimodalOut,
    BatchStrOut,
    BatchTokenIDOut,
    BlockReqInput,
    BlockReqType,
    CloseSessionReqInput,
    ConfigureLoggingReq,
    EmbeddingReqInput,
    FlushCacheReq,
    GenerateReqInput,
    GetInternalStateReq,
    GetInternalStateReqOutput,
    GetWeightsByNameReqInput,
    GetWeightsByNameReqOutput,
    HealthCheckOutput,
    InitWeightsUpdateGroupReqInput,
    InitWeightsUpdateGroupReqOutput,
    OpenSessionReqInput,
    OpenSessionReqOutput,
    ProfileReq,
    ProfileReqOutput,
    ProfileReqType,
    ReleaseMemoryOccupationReqInput,
    ReleaseMemoryOccupationReqOutput,
    ResumeMemoryOccupationReqInput,
    ResumeMemoryOccupationReqOutput,
    SessionParams,
    TokenizedEmbeddingReqInput,
    TokenizedGenerateReqInput,
    UpdateWeightFromDiskReqInput,
    UpdateWeightFromDiskReqOutput,
    UpdateWeightsFromDistributedReqInput,
    UpdateWeightsFromDistributedReqOutput,
    UpdateWeightsFromTensorReqInput,
    UpdateWeightsFromTensorReqOutput,
)
from sglang.srt.metrics.collector import TokenizerMetricsCollector
from sglang.srt.sampling.sampling_params import SamplingParams
from sglang.srt.server_args import PortArgs, ServerArgs
from sglang.srt.utils import (
    dataclass_to_string_truncated,
<<<<<<< HEAD
=======
    enable_colocated_batch_gen,
>>>>>>> 89e18c5c
    get_bool_env_var,
    get_zmq_socket,
    kill_process_tree,
)
from sglang.utils import TypeBasedDispatcher, get_exception_traceback

asyncio.set_event_loop_policy(uvloop.EventLoopPolicy())

logger = logging.getLogger(__name__)


@dataclasses.dataclass
class ReqState:
    """Store the state a request."""

    out_list: List
    finished: bool
    event: asyncio.Event
    obj: Any

    # For metrics
    created_time: float
    finished_time: float = 0.0
    first_token_time: float = 0.0
    last_time: float = 0.0
    last_completion_tokens: int = 1

    # For streaming output
    last_output_offset: int = 0


class TokenizerManager:
    """TokenizerManager is a process that tokenizes the text."""

    def __init__(
        self,
        server_args: ServerArgs,
        port_args: PortArgs,
    ):
        # Parse args
        self.server_args = server_args
        self.enable_metrics = server_args.enable_metrics
        self.log_requests = server_args.log_requests
        self.log_requests_level = server_args.log_requests_level

        # Init inter-process communication
        context = zmq.asyncio.Context(2)
        self.recv_from_detokenizer = get_zmq_socket(
            context, zmq.PULL, port_args.tokenizer_ipc_name, True
        )
        self.send_to_scheduler = get_zmq_socket(
            context, zmq.PUSH, port_args.scheduler_input_ipc_name, True
        )

        # Read model args
        self.model_path = server_args.model_path
        self.served_model_name = server_args.served_model_name
        self.model_config = ModelConfig(
            server_args.model_path,
            trust_remote_code=server_args.trust_remote_code,
            revision=server_args.revision,
            context_length=server_args.context_length,
            model_override_args=server_args.json_model_override_args,
            is_embedding=server_args.is_embedding,
            dtype=server_args.dtype,
            quantization=server_args.quantization,
        )

        self.is_generation = self.model_config.is_generation
        self.is_image_gen = self.model_config.is_image_gen
        self.context_len = self.model_config.context_len
        self.image_token_id = self.model_config.image_token_id

        if self.model_config.is_multimodal:
            _processor = get_processor(
                server_args.tokenizer_path,
                tokenizer_mode=server_args.tokenizer_mode,
                trust_remote_code=server_args.trust_remote_code,
                revision=server_args.revision,
            )

            # We want to parallelize the image pre-processing so we create an executor for it
            # We create image_processor for any skip_tokenizer_init to make sure we still encode
            # images even with skip_tokenizer_init=False.
            self.image_processor = get_image_processor(
                self.model_config.hf_config, server_args, _processor
            )

            if server_args.skip_tokenizer_init:
                self.tokenizer = self.processor = None
            else:
                self.processor = _processor
                self.tokenizer = self.processor.tokenizer
                os.environ["TOKENIZERS_PARALLELISM"] = "false"
        else:
            self.image_processor = get_dummy_image_processor()

            if server_args.skip_tokenizer_init:
                self.tokenizer = self.processor = None
            else:
                self.tokenizer = get_tokenizer(
                    server_args.tokenizer_path,
                    tokenizer_mode=server_args.tokenizer_mode,
                    trust_remote_code=server_args.trust_remote_code,
                    revision=server_args.revision,
                )

        # Store states
        self.no_create_loop = False
        self.rid_to_state: Dict[str, ReqState] = {}
        self.gracefully_exit = False
        self.last_receive_tstamp = 0
        self.dump_requests_folder = ""  # By default do not dump
        self.dump_requests_threshold = 1000
        self.dump_request_list: List[Tuple] = []
        self.log_request_metadata = self.get_log_request_metadata()

        # The event to notify the weight sync is finished.
        self.model_update_lock = RWLock()
        self.model_update_result: Optional[Awaitable[UpdateWeightFromDiskReqOutput]] = (
            None
        )
        self.asyncio_tasks = set()

        # For session info
        self.session_futures = {}  # session_id -> asyncio event

        # Set after scheduler is initialized
        self.max_req_input_len = None

        # Metrics
        if self.enable_metrics:
            self.metrics_collector = TokenizerMetricsCollector(
                labels={
                    "model_name": self.server_args.served_model_name,
                    # TODO: Add lora name/path in the future,
                },
            )

        # Communicators
        self.init_weights_update_group_communicator = _Communicator(
            self.send_to_scheduler, server_args.dp_size
        )
        self.update_weights_from_distributed_communicator = _Communicator(
            self.send_to_scheduler, server_args.dp_size
        )
        self.update_weights_from_tensor_communicator = _Communicator(
            self.send_to_scheduler, server_args.dp_size
        )
        self.get_weights_by_name_communicator = _Communicator(
            self.send_to_scheduler, server_args.dp_size
        )
        self.release_memory_occupation_communicator = _Communicator(
            self.send_to_scheduler, server_args.dp_size
        )
        self.resume_memory_occupation_communicator = _Communicator(
            self.send_to_scheduler, server_args.dp_size
        )
        self.start_profile_communicator = _Communicator(
            self.send_to_scheduler, server_args.dp_size
        )
        self.health_check_communitcator = _Communicator(self.send_to_scheduler, 1)
        self.get_internal_state_communicator = _Communicator(
            self.send_to_scheduler, server_args.dp_size
        )

        self._result_dispatcher = TypeBasedDispatcher(
            [
                (
                    (
                        BatchStrOut,
                        BatchEmbeddingOut,
                        BatchTokenIDOut,
                        BatchMultimodalOut,
                    ),
                    self._handle_batch_output,
                ),
                (OpenSessionReqOutput, self._handle_open_session_req_output),
                (
                    UpdateWeightFromDiskReqOutput,
                    self._handle_update_weights_from_disk_req_output,
                ),
                (
                    InitWeightsUpdateGroupReqOutput,
                    self.init_weights_update_group_communicator.handle_recv,
                ),
                (
                    UpdateWeightsFromDistributedReqOutput,
                    self.update_weights_from_distributed_communicator.handle_recv,
                ),
                (
                    UpdateWeightsFromTensorReqOutput,
                    self.update_weights_from_tensor_communicator.handle_recv,
                ),
                (
                    GetWeightsByNameReqOutput,
                    self.get_weights_by_name_communicator.handle_recv,
                ),
                (
                    ReleaseMemoryOccupationReqOutput,
                    self.release_memory_occupation_communicator.handle_recv,
                ),
                (
                    ResumeMemoryOccupationReqOutput,
                    self.resume_memory_occupation_communicator.handle_recv,
                ),
                (
                    ProfileReqOutput,
                    self.start_profile_communicator.handle_recv,
                ),
                (
                    GetInternalStateReqOutput,
                    self.get_internal_state_communicator.handle_recv,
                ),
                (HealthCheckOutput, lambda x: None),
            ]
        )

        self.disaggregation_mode = DisaggregationMode(
            self.server_args.disaggregation_mode
        )
        # for disaggregtion, start kv boostrap server on prefill
        if self.disaggregation_mode == DisaggregationMode.PREFILL:
            # only start bootstrap server on prefill tm
            self.bootstrap_server = KVBootstrapServer(
                self.server_args.disaggregation_bootstrap_port
            )

    async def generate_request(
        self,
        obj: Union[GenerateReqInput, EmbeddingReqInput],
        request: Optional[fastapi.Request] = None,
    ):
        created_time = time.time()

        self.auto_create_handle_loop()

        if isinstance(obj, EmbeddingReqInput) and self.is_generation:
            raise ValueError(
                "This model does not appear to be an embedding model by default. "
                "Please add `--is-embedding` when launching the server or try another model."
            )

        obj.normalize_batch_and_arguments()

        if self.log_requests:
            max_length, skip_names, _ = self.log_request_metadata
            logger.info(
                f"Receive: obj={dataclass_to_string_truncated(obj, max_length, skip_names=skip_names)}"
            )

        async with self.model_update_lock.reader_lock:
            is_single = obj.is_single
            if is_single:
                tokenized_obj = await self._tokenize_one_request(obj)
                self._send_one_request(obj, tokenized_obj, created_time)
                async for response in self._wait_one_response(obj, request):
                    yield response
            else:
                async for response in self._handle_batch_request(
                    obj, request, created_time
                ):
                    yield response

    async def _tokenize_one_request(
        self,
        obj: Union[GenerateReqInput, EmbeddingReqInput],
    ):
        """Tokenize one request."""
        # Tokenize
        input_embeds = None
        input_text = obj.text
        if obj.input_embeds is not None:
            if not self.server_args.disable_radix_cache:
                raise ValueError(
                    "input_embeds is provided while disable_radix_cache is False. "
                    "Please add `--disable-radix-cache` when you launch the server "
                    "if you want to use input_embeds as inputs."
                )
            input_embeds = obj.input_embeds
            input_ids = obj.input_ids
        elif obj.input_ids is not None:
            input_ids = obj.input_ids
        else:
            if self.tokenizer is None:
                raise ValueError(
                    "The engine initialized with skip_tokenizer_init=True cannot "
                    "accept text prompts. Please provide input_ids or re-initialize "
                    "the engine with skip_tokenizer_init=False."
                )
            input_ids = self.tokenizer.encode(input_text)

        image_inputs: Dict = await self.image_processor.process_images_async(
            obj.image_data, input_text or input_ids, obj, self.max_req_input_len
        )
        if image_inputs and "input_ids" in image_inputs:
            input_ids = image_inputs["input_ids"]
        if self.is_generation:
            return_logprob = obj.return_logprob
            logprob_start_len = obj.logprob_start_len
            top_logprobs_num = obj.top_logprobs_num
            token_ids_logprob = obj.token_ids_logprob
            session_params = (
                SessionParams(**obj.session_params) if obj.session_params else None
            )

        input_token_num = len(input_ids) if input_ids is not None else 0
        if input_token_num >= self.context_len:
            raise ValueError(
                f"The input ({input_token_num} tokens) is longer than the "
                f"model's context length ({self.context_len} tokens)."
            )

        if (
            obj.sampling_params.get("max_new_tokens") is not None
            and obj.sampling_params.get("max_new_tokens") + input_token_num
            >= self.context_len
        ):
            raise ValueError(
                f"Requested token count exceeds the model's maximum context length "
                f"of {self.context_len} tokens. You requested a total of "
                f"{obj.sampling_params.get('max_new_tokens') + input_token_num} "
                f"tokens: {input_token_num} tokens from the input messages and "
                f"{obj.sampling_params.get('max_new_tokens')} tokens for the "
                f"completion. Please reduce the number of tokens in the input "
                f"messages or the completion to fit within the limit."
            )

        # Parse sampling parameters
        sampling_params = SamplingParams(**obj.sampling_params)
        sampling_params.normalize(self.tokenizer)
        sampling_params.verify()

        # Build return object
        if isinstance(obj, GenerateReqInput):
            tokenized_obj = TokenizedGenerateReqInput(
                obj.rid,
                input_text,
                input_ids,
                image_inputs,
                sampling_params,
                return_logprob,
                logprob_start_len,
                top_logprobs_num,
                token_ids_logprob,
                obj.stream,
                lora_path=obj.lora_path,
                input_embeds=input_embeds,
                session_params=session_params,
                custom_logit_processor=obj.custom_logit_processor,
                return_hidden_states=obj.return_hidden_states,
            )
        elif isinstance(obj, EmbeddingReqInput):
            tokenized_obj = TokenizedEmbeddingReqInput(
                obj.rid,
                input_text,
                input_ids,
                image_inputs,
                sampling_params,
            )

        return tokenized_obj

    def _send_one_request(
        self,
        obj: Union[GenerateReqInput, EmbeddingReqInput],
        tokenized_obj: Union[TokenizedGenerateReqInput, TokenizedEmbeddingReqInput],
        created_time: Optional[float] = None,
    ):
        state = ReqState([], False, asyncio.Event(), obj, created_time=created_time)
        self.rid_to_state[obj.rid] = state
        self.send_to_scheduler.send_pyobj(tokenized_obj)

    def _send_block_request(self, type: BlockReqType):
        self.send_to_scheduler.send_pyobj(BlockReqInput(type))

    async def _wait_one_response(
        self,
        obj: Union[GenerateReqInput, EmbeddingReqInput],
        request: Optional[fastapi.Request] = None,
    ):
        """Wait for the response of one request."""
        state = self.rid_to_state[obj.rid]

        while True:
            try:
                await asyncio.wait_for(state.event.wait(), timeout=4)
            except asyncio.TimeoutError:
                if request is not None and await request.is_disconnected():
                    self.abort_request(obj.rid)
                    raise ValueError(
                        "Request is disconnected from the client side. "
                        f"Abort request {obj.rid}"
                    )
                continue

            out = state.out_list[-1]

            state.out_list = []
            if state.finished:
                if self.log_requests:
                    max_length, skip_names, out_skip_names = self.log_request_metadata
                    if self.model_config.is_multimodal_gen:
                        msg = f"Finish: obj={dataclass_to_string_truncated(obj, max_length, skip_names=skip_names)}"
                    else:
                        msg = f"Finish: obj={dataclass_to_string_truncated(obj, max_length, skip_names=skip_names)}, out={dataclass_to_string_truncated(out, max_length, skip_names=out_skip_names)}"
                    logger.info(msg)
                del self.rid_to_state[obj.rid]

                # Check if this was an abort/error created by scheduler
                if isinstance(out["meta_info"].get("finish_reason"), dict):
                    finish_reason = out["meta_info"]["finish_reason"]
                    if (
                        finish_reason.get("type") == "abort"
                        and finish_reason.get("status_code") == HTTPStatus.BAD_REQUEST
                    ):
                        raise ValueError(finish_reason["message"])

                yield out
                break

            state.event.clear()

            if obj.stream:
                yield out
            else:
                if request is not None and await request.is_disconnected():
                    self.abort_request(obj.rid)
                    raise ValueError(
                        "Request is disconnected from the client side. "
                        f"Abort request {obj.rid}"
                    )

    async def _handle_batch_request(
        self,
        obj: Union[GenerateReqInput, EmbeddingReqInput],
        request: Optional[fastapi.Request] = None,
        created_time: Optional[float] = None,
    ):
        batch_size = obj.batch_size

        generators = []
        rids = []
        if getattr(obj, "parallel_sample_num", 1) == 1:
            # Send all requests
<<<<<<< HEAD
            if _ENABLE_COLOCATED_BATCH_GEN:
=======
            if enable_colocated_batch_gen():
>>>>>>> 89e18c5c
                self._send_block_request(BlockReqType.BLOCK)
            for i in range(batch_size):
                tmp_obj = obj[i]
                tokenized_obj = await self._tokenize_one_request(tmp_obj)
                self._send_one_request(tmp_obj, tokenized_obj, created_time)
                generators.append(self._wait_one_response(tmp_obj, request))
                rids.append(tmp_obj.rid)
<<<<<<< HEAD
            if _ENABLE_COLOCATED_BATCH_GEN:
=======
            if enable_colocated_batch_gen():
>>>>>>> 89e18c5c
                self._send_block_request(BlockReqType.UNBLOCK)
        else:
            # FIXME: When using batch and parallel_sample_num together, the perf is not optimal.
            if batch_size > 128:
                logger.warning(
                    "Sending a single large batch with parallel sampling (n > 1) has not been well optimized. "
                    "The performance might be better if you just duplicate the requests n times or use "
                    "many threads to send them one by one with parallel sampling (n > 1)."
                )

            # Tokenize all requests
            objs = [obj[i] for i in range(batch_size)]
            tokenized_objs = await asyncio.gather(
                *(self._tokenize_one_request(obj) for obj in objs)
            )

            # Cache the common prefix for parallel sampling
            for i in range(batch_size):
                tmp_obj = copy.copy(objs[i])
                tokenized_obj = copy.copy(tokenized_objs[i])
                tokenized_obj.rid = tmp_obj.regenerate_rid()
                tokenized_obj.sampling_params = copy.copy(tokenized_obj.sampling_params)
                tokenized_obj.sampling_params.max_new_tokens = 0
                tokenized_obj.stream = False
                self._send_one_request(tmp_obj, tokenized_obj, created_time)
                await self._wait_one_response(tmp_obj, request).__anext__()

            # Expand requests, assign new rids for them, and send them
            for i in range(batch_size):
                for _ in range(obj.parallel_sample_num):
                    tmp_obj = copy.copy(objs[i])
                    tokenized_obj = copy.copy(tokenized_objs[i])
                    tokenized_obj.rid = tmp_obj.regenerate_rid()
                    self._send_one_request(tmp_obj, tokenized_obj, created_time)
                    generators.append(self._wait_one_response(tmp_obj, request))
                    rids.append(tmp_obj.rid)

        # Wait for all requests
        is_stream = hasattr(obj, "stream") and obj.stream
        if not is_stream:
            outputs = await asyncio.gather(*(gen.__anext__() for gen in generators))
            yield outputs
        else:
            rid_to_index = {rid: i for i, rid in enumerate(rids)}
            task_map = {asyncio.create_task(gen.__anext__()): gen for gen in generators}
            while task_map:
                done, _ = await asyncio.wait(
                    task_map.keys(), return_when=asyncio.FIRST_COMPLETED
                )

                for task in done:
                    gen = task_map.pop(task)
                    try:
                        result = task.result()
                        result["index"] = rid_to_index[result["meta_info"]["id"]]
                        yield result
                        new_task = asyncio.create_task(gen.__anext__())
                        task_map[new_task] = gen
                    except StopAsyncIteration:
                        pass

    def flush_cache(self):
        req = FlushCacheReq()
        self.send_to_scheduler.send_pyobj(req)

    def abort_request(self, rid: str):
        if rid not in self.rid_to_state:
            return
        del self.rid_to_state[rid]
        req = AbortReq(rid)
        self.send_to_scheduler.send_pyobj(req)

    async def start_profile(
        self,
        output_dir: Optional[str] = None,
        num_steps: Optional[int] = None,
        activities: Optional[List[str]] = None,
    ):
        req = ProfileReq(
            type=ProfileReqType.START_PROFILE,
            output_dir=output_dir,
            num_steps=num_steps,
            activities=activities,
        )
        result = (await self.start_profile_communicator(req))[0]
        if not result.success:
            raise RuntimeError(result.message)
        return result

    def stop_profile(self):
        req = ProfileReq(type=ProfileReqType.STOP_PROFILE)
        self.send_to_scheduler.send_pyobj(req)

    async def update_weights_from_disk(
        self,
        obj: UpdateWeightFromDiskReqInput,
        request: Optional[fastapi.Request] = None,
    ) -> Tuple[bool, str]:
        self.auto_create_handle_loop()

        # default the load format to the server_args
        if obj.load_format is None:
            obj.load_format = self.server_args.load_format
        logger.info("Start update_weights. Load format=%s", obj.load_format)

        if True:
            # Hold the lock if it is not async. This means that weight sync
            # cannot run while requests are in progress.
            async with self.model_update_lock.writer_lock:
                return await self._wait_for_model_update_from_disk(obj)

    async def _wait_for_model_update_from_disk(
        self, obj: UpdateWeightFromDiskReqInput
    ) -> Tuple[bool, str]:
        self.send_to_scheduler.send_pyobj(obj)
        self.model_update_result = asyncio.Future()
        if self.server_args.dp_size == 1:
            result = await self.model_update_result
            if result.success:
                self.served_model_name = obj.model_path
                self.server_args.model_path = obj.model_path
                self.server_args.load_format = obj.load_format
                self.model_path = obj.model_path
            return result.success, result.message, result.num_paused_requests
        else:  # self.server_args.dp_size > 1
            self.model_update_tmp = []
            result = await self.model_update_result

            all_success = all([r.success for r in result])
            if all_success is True:
                self.server_args.model_path = obj.model_path
                self.server_args.load_format = obj.load_format
                self.model_path = obj.model_path
            all_message = [r.message for r in result]
            all_message = " | ".join(all_message)
            all_paused_requests = [r.num_paused_requests for r in result]
            return all_success, all_message, all_paused_requests

    async def init_weights_update_group(
        self,
        obj: InitWeightsUpdateGroupReqInput,
        request: Optional[fastapi.Request] = None,
    ) -> Tuple[bool, str]:
        self.auto_create_handle_loop()
        assert (
            self.server_args.dp_size == 1
        ), "dp_size must be 1 for init parameter update group"
        result = (await self.init_weights_update_group_communicator(obj))[0]
        return result.success, result.message

    async def update_weights_from_distributed(
        self,
        obj: UpdateWeightsFromDistributedReqInput,
        request: Optional[fastapi.Request] = None,
    ) -> Tuple[bool, str]:
        self.auto_create_handle_loop()
        assert (
            self.server_args.dp_size == 1
        ), "dp_size must be for update weights from distributed"

        # This means that weight sync
        # cannot run while requests are in progress.
        async with self.model_update_lock.writer_lock:
            result = (await self.update_weights_from_distributed_communicator(obj))[0]
            return result.success, result.message

    async def update_weights_from_tensor(
        self,
        obj: UpdateWeightsFromTensorReqInput,
        request: Optional[fastapi.Request] = None,
    ) -> Tuple[bool, str]:
        self.auto_create_handle_loop()
        assert (
            self.server_args.dp_size == 1
        ), "dp_size must be for update weights from distributed"

        # This means that weight sync
        # cannot run while requests are in progress.
        async with self.model_update_lock.writer_lock:
            result = (await self.update_weights_from_tensor_communicator(obj))[0]
            return result.success, result.message

    async def get_weights_by_name(
        self, obj: GetWeightsByNameReqInput, request: Optional[fastapi.Request] = None
    ):
        self.auto_create_handle_loop()
        results = await self.get_weights_by_name_communicator(obj)
        all_parameters = [r.parameter for r in results]
        if self.server_args.dp_size == 1:
            return all_parameters[0]
        else:
            return all_parameters

    async def release_memory_occupation(
        self,
        obj: ReleaseMemoryOccupationReqInput,
        request: Optional[fastapi.Request] = None,
    ):
        self.auto_create_handle_loop()
        await self.release_memory_occupation_communicator(obj)

    async def resume_memory_occupation(
        self,
        obj: ResumeMemoryOccupationReqInput,
        request: Optional[fastapi.Request] = None,
    ):
        self.auto_create_handle_loop()
        await self.resume_memory_occupation_communicator(obj)

    async def open_session(
        self, obj: OpenSessionReqInput, request: Optional[fastapi.Request] = None
    ):
        self.auto_create_handle_loop()

        if obj.session_id is None:
            obj.session_id = uuid.uuid4().hex
        elif obj.session_id in self.session_futures:
            return None

        self.send_to_scheduler.send_pyobj(obj)

        self.session_futures[obj.session_id] = asyncio.Future()
        session_id = await self.session_futures[obj.session_id]
        del self.session_futures[obj.session_id]
        return session_id

    async def close_session(
        self, obj: CloseSessionReqInput, request: Optional[fastapi.Request] = None
    ):
        await self.send_to_scheduler.send_pyobj(obj)

    async def get_internal_state(self) -> Dict[Any, Any]:
        req = GetInternalStateReq()
        res: List[GetInternalStateReqOutput] = (
            await self.get_internal_state_communicator(req)
        )
        return res[0].internal_state

    def get_log_request_metadata(self):
        max_length = None
        skip_names = None
        out_skip_names = None
        if self.log_requests:
            if self.log_requests_level == 0:
                max_length = 1 << 30
                skip_names = set(
                    [
                        "text",
                        "input_ids",
                        "input_embeds",
                        "image_data",
                        "audio_data",
                        "lora_path",
                    ]
                )
                out_skip_names = set(
                    [
                        "text",
                        "output_ids",
                    ]
                )
            elif self.log_requests_level == 1:
                max_length = 2048
            elif self.log_requests_level == 2:
                max_length = 1 << 30
            else:
                raise ValueError(
                    f"Invalid --log-requests-level: {self.log_requests_level=}"
                )
        return max_length, skip_names, out_skip_names

    def configure_logging(self, obj: ConfigureLoggingReq):
        if obj.log_requests is not None:
            self.log_requests = obj.log_requests
        if obj.log_requests_level is not None:
            self.log_requests_level = obj.log_requests_level
        if obj.dump_requests_folder is not None:
            self.dump_requests_folder = obj.dump_requests_folder
        if obj.dump_requests_threshold is not None:
            self.dump_requests_threshold = obj.dump_requests_threshold
        logging.info(f"Config logging: {obj=}")
        self.log_request_metadata = self.get_log_request_metadata()

    def create_abort_task(self, obj: GenerateReqInput):
        # Abort the request if the client is disconnected.
        async def abort_request():
            await asyncio.sleep(1)
            if obj.is_single:
                self.abort_request(obj.rid)
            else:
                for rid in obj.rid:
                    self.abort_request(rid)

        background_tasks = BackgroundTasks()
        background_tasks.add_task(abort_request)
        return background_tasks

    def auto_create_handle_loop(self):
        if self.no_create_loop:
            return

        self.no_create_loop = True
        loop = asyncio.get_event_loop()
        self.asyncio_tasks.add(
            loop.create_task(print_exception_wrapper(self.handle_loop))
        )

        # We cannot add signal handler when the tokenizer manager is not in
        # the main thread due to the CPython limitation.
        if threading.current_thread() is threading.main_thread():
            signal_handler = SignalHandler(self)
            loop.add_signal_handler(signal.SIGTERM, signal_handler.signal_handler)
        else:
            logger.warning(
                "Signal handler is not added because the tokenizer manager is "
                "not in the main thread. This disables graceful shutdown of the "
                "tokenizer manager when SIGTERM is received."
            )
        self.asyncio_tasks.add(
            loop.create_task(print_exception_wrapper(self.sigterm_watchdog))
        )

    async def sigterm_watchdog(self):
        while not self.gracefully_exit:
            await asyncio.sleep(5)

        # Drain requests
        while True:
            remain_num_req = len(self.rid_to_state)
            logger.info(
                f"Gracefully exiting... remaining number of requests {remain_num_req}"
            )
            if remain_num_req > 0:
                await asyncio.sleep(5)
            else:
                break

        kill_process_tree(os.getpid(), include_parent=True)
        sys.exit(0)

    async def handle_loop(self):
        """The event loop that handles requests"""

        while True:
            recv_obj = await self.recv_from_detokenizer.recv_pyobj()
            self._result_dispatcher(recv_obj)
            self.last_receive_tstamp = time.time()

    def _handle_batch_output(
        self,
        recv_obj: Union[
            BatchStrOut, BatchEmbeddingOut, BatchMultimodalOut, BatchTokenIDOut
        ],
    ):
        for i, rid in enumerate(recv_obj.rids):
            state = self.rid_to_state.get(rid, None)
            if state is None:
                continue

            # Build meta_info and return value
            meta_info = {
                "id": rid,
                "finish_reason": recv_obj.finished_reasons[i],
                "prompt_tokens": recv_obj.prompt_tokens[i],
            }

            if getattr(state.obj, "return_logprob", False):
                self.convert_logprob_style(
                    meta_info,
                    state.obj.top_logprobs_num,
                    state.obj.token_ids_logprob,
                    state.obj.return_text_in_logprobs,
                    recv_obj,
                    i,
                )

            if not isinstance(recv_obj, BatchEmbeddingOut):
                meta_info.update(
                    {
                        "completion_tokens": recv_obj.completion_tokens[i],
                        "cached_tokens": recv_obj.cached_tokens[i],
                    }
                )

            if getattr(recv_obj, "output_hidden_states", None):
                meta_info["hidden_states"] = recv_obj.output_hidden_states[i]

            if isinstance(recv_obj, BatchStrOut):
                out_dict = {
                    "text": recv_obj.output_strs[i],
                    "meta_info": meta_info,
                }
            elif isinstance(recv_obj, BatchTokenIDOut):
                if self.server_args.stream_output and state.obj.stream:
                    output_token_ids = recv_obj.output_ids[i][
                        state.last_output_offset :
                    ]
                    state.last_output_offset = len(recv_obj.output_ids[i])
                else:
                    output_token_ids = recv_obj.output_ids[i]

                out_dict = {
                    "output_ids": output_token_ids,
                    "meta_info": meta_info,
                }
            elif isinstance(recv_obj, BatchMultimodalOut):
                raise NotImplementedError()
            else:
                assert isinstance(recv_obj, BatchEmbeddingOut)
                out_dict = {
                    "embedding": recv_obj.embeddings[i],
                    "meta_info": meta_info,
                }

            state.finished = recv_obj.finished_reasons[i] is not None
            if state.finished:
                if self.server_args.speculative_algorithm:
                    meta_info["spec_verify_ct"] = recv_obj.spec_verify_ct[i]
                state.finished_time = time.time()
                meta_info["e2e_latency"] = state.finished_time - state.created_time

            state.out_list.append(out_dict)
            state.event.set()

            # Log metrics and dump
            if self.enable_metrics and state.obj.log_metrics:
                self.collect_metrics(state, recv_obj, i)
            if self.dump_requests_folder and state.finished and state.obj.log_metrics:
                self.dump_requests(state, out_dict)

    def convert_logprob_style(
        self,
        meta_info: dict,
        top_logprobs_num: int,
        token_ids_logprob: List[int],
        return_text_in_logprobs: bool,
        recv_obj: BatchStrOut,
        recv_obj_index: int,
    ):
        meta_info["input_token_logprobs"] = self.detokenize_logprob_tokens(
            recv_obj.input_token_logprobs_val[recv_obj_index],
            recv_obj.input_token_logprobs_idx[recv_obj_index],
            return_text_in_logprobs,
        )
        meta_info["output_token_logprobs"] = self.detokenize_logprob_tokens(
            recv_obj.output_token_logprobs_val[recv_obj_index],
            recv_obj.output_token_logprobs_idx[recv_obj_index],
            return_text_in_logprobs,
        )

        if top_logprobs_num > 0:
            meta_info["input_top_logprobs"] = self.detokenize_top_logprobs_tokens(
                recv_obj.input_top_logprobs_val[recv_obj_index],
                recv_obj.input_top_logprobs_idx[recv_obj_index],
                return_text_in_logprobs,
            )
            meta_info["output_top_logprobs"] = self.detokenize_top_logprobs_tokens(
                recv_obj.output_top_logprobs_val[recv_obj_index],
                recv_obj.output_top_logprobs_idx[recv_obj_index],
                return_text_in_logprobs,
            )

        if token_ids_logprob is not None:
            meta_info["input_token_ids_logprobs"] = self.detokenize_top_logprobs_tokens(
                recv_obj.input_token_ids_logprobs_val[recv_obj_index],
                recv_obj.input_token_ids_logprobs_idx[recv_obj_index],
                return_text_in_logprobs,
            )
            meta_info["output_token_ids_logprobs"] = (
                self.detokenize_top_logprobs_tokens(
                    recv_obj.output_token_ids_logprobs_val[recv_obj_index],
                    recv_obj.output_token_ids_logprobs_idx[recv_obj_index],
                    return_text_in_logprobs,
                )
            )

    def detokenize_logprob_tokens(
        self,
        token_logprobs_val: List[float],
        token_logprobs_idx: List[int],
        decode_to_text: bool,
    ):
        if not decode_to_text:
            return [
                (logprob, token_id, None)
                for logprob, token_id in zip(token_logprobs_val, token_logprobs_idx)
            ]
        else:
            assert self.tokenizer is not None
            token_texts = self.tokenizer.batch_decode(token_logprobs_idx)
            return list(zip(token_logprobs_val, token_logprobs_idx, token_texts))

    def detokenize_top_logprobs_tokens(
        self,
        token_logprobs_val: List[float],
        token_logprobs_idx: List[int],
        decode_to_text: bool,
    ):
        # TODO: The current implementation only batches the detokenization for top-k tokens per single position.
        # We should batch all top-k tokens in all positions.
        ret = []
        for i in range(len(token_logprobs_val)):
            if token_logprobs_val[i]:
                ret.append(
                    self.detokenize_logprob_tokens(
                        token_logprobs_val[i], token_logprobs_idx[i], decode_to_text
                    )
                )
            else:
                ret.append(None)
        return ret

    def collect_metrics(self, state: ReqState, recv_obj: BatchStrOut, i: int):
        completion_tokens = (
            recv_obj.completion_tokens[i]
            if getattr(recv_obj, "completion_tokens", None)
            else 0
        )

        if state.first_token_time == 0.0:
            state.first_token_time = state.last_time = time.time()
            state.last_completion_tokens = completion_tokens
            self.metrics_collector.observe_time_to_first_token(
                state.first_token_time - state.created_time
            )
        else:
            num_new_tokens = completion_tokens - state.last_completion_tokens
            if num_new_tokens:
                new_time = time.time()
                interval = new_time - state.last_time
                self.metrics_collector.observe_inter_token_latency(
                    interval,
                    num_new_tokens,
                )
                state.last_time = new_time
                state.last_completion_tokens = completion_tokens

        if state.finished:
            self.metrics_collector.observe_one_finished_request(
                recv_obj.prompt_tokens[i],
                completion_tokens,
                recv_obj.cached_tokens[i],
                state.finished_time - state.created_time,
            )

    def dump_requests(self, state: ReqState, out_dict: dict):
        self.dump_request_list.append(
            (state.obj, out_dict, state.created_time, time.time())
        )

        if len(self.dump_request_list) >= self.dump_requests_threshold:
            filename = os.path.join(
                self.dump_requests_folder,
                datetime.now().strftime("%Y-%m-%d_%H-%M-%S") + ".pkl",
            )
            logger.info(f"Dump {len(self.dump_request_list)} requests to {filename}")

            to_dump = self.dump_request_list
            self.dump_request_list = []

            def background_task():
                os.makedirs(self.dump_requests_folder, exist_ok=True)
                with open(filename, "wb") as f:
                    pickle.dump(to_dump, f)

            # Schedule the task to run in the background without awaiting it
            asyncio.create_task(asyncio.to_thread(background_task))

    def _handle_open_session_req_output(self, recv_obj):
        self.session_futures[recv_obj.session_id].set_result(
            recv_obj.session_id if recv_obj.success else None
        )

    def _handle_update_weights_from_disk_req_output(self, recv_obj):
        if self.server_args.dp_size == 1:
            self.model_update_result.set_result(recv_obj)
        else:  # self.server_args.dp_size > 1
            self.model_update_tmp.append(recv_obj)
            # set future if the all results are recevied
            if len(self.model_update_tmp) == self.server_args.dp_size:
                self.model_update_result.set_result(self.model_update_tmp)


async def print_exception_wrapper(func):
    """
    Sometimes an asyncio function does not print exception.
    We do another wrapper to handle the exception.
    """
    try:
        await func()
    except Exception:
        traceback = get_exception_traceback()
        logger.error(f"TokenizerManager hit an exception: {traceback}")
        kill_process_tree(os.getpid(), include_parent=True)
        sys.exit(1)


class SignalHandler:
    def __init__(self, tokenizer_manager: TokenizerManager):
        self.tokenizer_manager = tokenizer_manager

    def signal_handler(self, signum=None, frame=None):
        logger.warning(
            f"SIGTERM received. {signum=} {frame=}. Draining requests and shutting down..."
        )
        self.tokenizer_manager.gracefully_exit = True


T = TypeVar("T")


class _Communicator(Generic[T]):
    """Note: The communicator now only run up to 1 in-flight request at any time."""

    def __init__(self, sender, fan_out: int):
        self._sender = sender
        self._fan_out = fan_out
        self._result_event: Optional[asyncio.Event] = None
        self._result_values: Optional[List[T]] = None
        self._ready_queue: Deque[asyncio.Future] = deque()

    async def __call__(self, obj):
        ready_event = asyncio.Event()
        if self._result_event is not None or len(self._ready_queue) > 0:
            self._ready_queue.append(ready_event)
            await ready_event.wait()
            assert self._result_event is None
            assert self._result_values is None

        if obj:
            self._sender.send_pyobj(obj)

        self._result_event = asyncio.Event()
        self._result_values = []
        await self._result_event.wait()
        result_values = self._result_values
        self._result_event = self._result_values = None

        if len(self._ready_queue) > 0:
            self._ready_queue.popleft().set()

        return result_values

    def handle_recv(self, recv_obj: T):
        self._result_values.append(recv_obj)
        if len(self._result_values) == self._fan_out:
            self._result_event.set()


_ENABLE_COLOCATED_BATCH_GEN = get_bool_env_var(
    "SGLANG_ENABLE_COLOCATED_BATCH_GEN", "false"
)<|MERGE_RESOLUTION|>--- conflicted
+++ resolved
@@ -99,10 +99,7 @@
 from sglang.srt.server_args import PortArgs, ServerArgs
 from sglang.srt.utils import (
     dataclass_to_string_truncated,
-<<<<<<< HEAD
-=======
     enable_colocated_batch_gen,
->>>>>>> 89e18c5c
     get_bool_env_var,
     get_zmq_socket,
     kill_process_tree,
@@ -548,11 +545,7 @@
         rids = []
         if getattr(obj, "parallel_sample_num", 1) == 1:
             # Send all requests
-<<<<<<< HEAD
-            if _ENABLE_COLOCATED_BATCH_GEN:
-=======
             if enable_colocated_batch_gen():
->>>>>>> 89e18c5c
                 self._send_block_request(BlockReqType.BLOCK)
             for i in range(batch_size):
                 tmp_obj = obj[i]
@@ -560,11 +553,7 @@
                 self._send_one_request(tmp_obj, tokenized_obj, created_time)
                 generators.append(self._wait_one_response(tmp_obj, request))
                 rids.append(tmp_obj.rid)
-<<<<<<< HEAD
-            if _ENABLE_COLOCATED_BATCH_GEN:
-=======
             if enable_colocated_batch_gen():
->>>>>>> 89e18c5c
                 self._send_block_request(BlockReqType.UNBLOCK)
         else:
             # FIXME: When using batch and parallel_sample_num together, the perf is not optimal.
@@ -1211,9 +1200,4 @@
     def handle_recv(self, recv_obj: T):
         self._result_values.append(recv_obj)
         if len(self._result_values) == self._fan_out:
-            self._result_event.set()
-
-
-_ENABLE_COLOCATED_BATCH_GEN = get_bool_env_var(
-    "SGLANG_ENABLE_COLOCATED_BATCH_GEN", "false"
-)+            self._result_event.set()