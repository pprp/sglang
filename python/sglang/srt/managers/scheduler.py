# Copyright 2023-2024 SGLang Team
# Licensed under the Apache License, Version 2.0 (the "License");
# you may not use this file except in compliance with the License.
# You may obtain a copy of the License at
#
#     http://www.apache.org/licenses/LICENSE-2.0
#
# Unless required by applicable law or agreed to in writing, software
# distributed under the License is distributed on an "AS IS" BASIS,
# WITHOUT WARRANTIES OR CONDITIONS OF ANY KIND, either express or implied.
# See the License for the specific language governing permissions and
# limitations under the License.
# ==============================================================================
"""A scheduler that manages a tensor parallel GPU worker."""

import faulthandler
import logging
import os
import signal
import sys
import threading
import time
import warnings
from collections import defaultdict, deque
from concurrent import futures
from dataclasses import dataclass
from http import HTTPStatus
from types import SimpleNamespace
from typing import Dict, List, Optional, Tuple, Union

import psutil
import setproctitle
import torch
import zmq

from sglang.global_config import global_config
from sglang.srt.configs.model_config import ModelConfig
from sglang.srt.constrained.base_grammar_backend import create_grammar_backend
from sglang.srt.hf_transformers_utils import get_processor, get_tokenizer
from sglang.srt.layers.dp_attention import compute_dp_attention_world_info
from sglang.srt.layers.logits_processor import LogitsProcessorOutput
from sglang.srt.managers.io_struct import (
    AbortReq,
    BatchEmbeddingOut,
    BatchTokenIDOut,
    CloseSessionReqInput,
    FlushCacheReq,
    GetInternalStateReq,
    GetInternalStateReqOutput,
    GetWeightsByNameReqInput,
    GetWeightsByNameReqOutput,
    HealthCheckOutput,
    InitWeightsUpdateGroupReqInput,
    InitWeightsUpdateGroupReqOutput,
    OpenSessionReqInput,
    OpenSessionReqOutput,
    ProfileReq,
    ProfileReqOutput,
    ProfileReqType,
    ReleaseMemoryOccupationReqInput,
    ReleaseMemoryOccupationReqOutput,
    ResumeMemoryOccupationReqInput,
    ResumeMemoryOccupationReqOutput,
    SetInternalStateReq,
    SetInternalStateReqOutput,
    TokenizedEmbeddingReqInput,
    TokenizedGenerateReqInput,
    UpdateWeightFromDiskReqInput,
    UpdateWeightFromDiskReqOutput,
    UpdateWeightsFromDistributedReqInput,
    UpdateWeightsFromDistributedReqOutput,
    UpdateWeightsFromTensorReqInput,
    UpdateWeightsFromTensorReqOutput,
)
from sglang.srt.managers.schedule_batch import (
    FINISH_ABORT,
    BaseFinishReason,
    ImageInputs,
    Req,
    ScheduleBatch,
    global_server_args_dict,
)
from sglang.srt.managers.schedule_policy import (
    AddReqResult,
    PrefillAdder,
    SchedulePolicy,
)
from sglang.srt.managers.session_controller import Session
from sglang.srt.managers.tp_worker import TpModelWorker
from sglang.srt.managers.tp_worker_overlap_thread import TpModelWorkerClient
from sglang.srt.managers.utils import validate_input_length
from sglang.srt.mem_cache.chunk_cache import ChunkCache
from sglang.srt.mem_cache.hiradix_cache import HiRadixCache
from sglang.srt.mem_cache.radix_cache import RadixCache
from sglang.srt.metrics.collector import SchedulerMetricsCollector, SchedulerStats
from sglang.srt.model_executor.forward_batch_info import ForwardMode
from sglang.srt.server_args import PortArgs, ServerArgs
from sglang.srt.speculative.spec_info import SpeculativeAlgorithm
from sglang.srt.torch_memory_saver_adapter import TorchMemorySaverAdapter
from sglang.srt.utils import (
    broadcast_pyobj,
    configure_logger,
    crash_on_warnings,
    get_bool_env_var,
    get_zmq_socket,
    pyspy_dump_schedulers,
    set_gpu_proc_affinity,
    set_random_seed,
    suppress_other_loggers,
)
from sglang.utils import TypeBasedDispatcher, get_exception_traceback

logger = logging.getLogger(__name__)

# Test retract decode for debugging purposes
TEST_RETRACT = get_bool_env_var("SGLANG_TEST_RETRACT")
RECORD_STEP_TIME = get_bool_env_var("SGLANG_RECORD_STEP_TIME")


@dataclass
class GenerationBatchResult:
    logits_output: LogitsProcessorOutput
    next_token_ids: List[int]
    extend_input_len_per_req: List[int]
    extend_logprob_start_len_per_req: List[int]
    bid: int


@dataclass
class EmbeddingBatchResult:
    embeddings: torch.Tensor
    bid: int


class Scheduler:
    """A scheduler that manages a tensor parallel GPU worker."""

    def __init__(
        self,
        server_args: ServerArgs,
        port_args: PortArgs,
        gpu_id: int,
        tp_rank: int,
        dp_rank: Optional[int],
    ):
        # Parse args
        self.server_args = server_args
        self.tp_rank = tp_rank
        self.tp_size = server_args.tp_size
        self.schedule_policy = server_args.schedule_policy
        self.lora_paths = server_args.lora_paths
        self.max_loras_per_batch = server_args.max_loras_per_batch
        self.enable_overlap = not server_args.disable_overlap_schedule
        self.skip_tokenizer_init = server_args.skip_tokenizer_init
        self.enable_metrics = server_args.enable_metrics
        self.stream_interval = server_args.stream_interval
        self.spec_algorithm = SpeculativeAlgorithm.from_string(
            server_args.speculative_algorithm
        )
        self.gpu_id = gpu_id
        self.enable_hierarchical_cache = server_args.enable_hierarchical_cache
        self.decode_mem_cache_buf_multiplier = (
            (
                self.server_args.speculative_num_draft_tokens
                + (
                    self.server_args.speculative_eagle_topk
                    * self.server_args.speculative_num_draft_tokens
                )
            )
            if not self.spec_algorithm.is_none()
            else 1
        )

        # Distributed rank info
        self.dp_size = server_args.dp_size
        self.attn_tp_rank, self.attn_tp_size, self.dp_rank = (
            compute_dp_attention_world_info(
                server_args.enable_dp_attention,
                self.tp_rank,
                self.tp_size,
                self.dp_size,
            )
        )

        # Init inter-process communication
        context = zmq.Context(2)
        if self.attn_tp_rank == 0:
            self.recv_from_tokenizer = get_zmq_socket(
                context, zmq.PULL, port_args.scheduler_input_ipc_name, False
            )
            self.send_to_tokenizer = get_zmq_socket(
                context, zmq.PUSH, port_args.tokenizer_ipc_name, False
            )

            if server_args.skip_tokenizer_init:
                # Directly send to the TokenizerManager
                self.send_to_detokenizer = get_zmq_socket(
                    context, zmq.PUSH, port_args.tokenizer_ipc_name, False
                )
            else:
                # Send to the DetokenizerManager
                self.send_to_detokenizer = get_zmq_socket(
                    context, zmq.PUSH, port_args.detokenizer_ipc_name, False
                )
        else:
            self.recv_from_tokenizer = None
            self.send_to_tokenizer = SimpleNamespace(send_pyobj=lambda x: None)
            self.send_to_detokenizer = SimpleNamespace(send_pyobj=lambda x: None)

        # Init tokenizer
        self.model_config = ModelConfig(
            server_args.model_path,
            trust_remote_code=server_args.trust_remote_code,
            revision=server_args.revision,
            context_length=server_args.context_length,
            model_override_args=server_args.json_model_override_args,
            is_embedding=server_args.is_embedding,
            dtype=server_args.dtype,
            quantization=server_args.quantization,
        )
        self.is_generation = self.model_config.is_generation

        if server_args.skip_tokenizer_init:
            self.tokenizer = self.processor = None
        else:
            if self.model_config.is_multimodal:
                self.processor = get_processor(
                    server_args.tokenizer_path,
                    tokenizer_mode=server_args.tokenizer_mode,
                    trust_remote_code=server_args.trust_remote_code,
                    revision=server_args.revision,
                )
                self.tokenizer = self.processor.tokenizer
            else:
                self.tokenizer = get_tokenizer(
                    server_args.tokenizer_path,
                    tokenizer_mode=server_args.tokenizer_mode,
                    trust_remote_code=server_args.trust_remote_code,
                    revision=server_args.revision,
                )

        # Check whether overlap can be enabled
        if not self.is_generation:
            self.enable_overlap = False
            logger.info("Overlap scheduler is disabled for embedding models.")

        if self.model_config.is_multimodal:
            self.enable_overlap = False
            logger.info("Overlap scheduler is disabled for multimodal models.")

        # Launch a tensor parallel worker
        if self.enable_overlap:
            TpWorkerClass = TpModelWorkerClient
        else:
            TpWorkerClass = TpModelWorker

        self.tp_worker = TpWorkerClass(
            server_args=server_args,
            gpu_id=gpu_id,
            tp_rank=tp_rank,
            dp_rank=dp_rank,
            nccl_port=port_args.nccl_port,
        )

        # Launch a draft worker for speculative decoding
        if self.spec_algorithm.is_eagle():
            from sglang.srt.speculative.eagle_worker import EAGLEWorker

            self.draft_worker = EAGLEWorker(
                gpu_id=gpu_id,
                tp_rank=tp_rank,
                server_args=server_args,
                nccl_port=port_args.nccl_port,
                target_worker=self.tp_worker,
                dp_rank=dp_rank,
            )
        else:
            self.draft_worker = None

        # Get token and memory info from the model worker
        (
            self.max_total_num_tokens,
            self.max_prefill_tokens,
            self.max_running_requests,
            self.max_req_len,
            self.max_req_input_len,
            self.random_seed,
            self.device,
            worker_global_server_args_dict,
            _,
            _,
            _,
        ) = self.tp_worker.get_worker_info()
        self.tp_cpu_group = self.tp_worker.get_tp_cpu_group()
        self.attn_tp_cpu_group = self.tp_worker.get_attention_tp_cpu_group()
        self.pad_input_ids_func = self.tp_worker.get_pad_input_ids_func()
        global_server_args_dict.update(worker_global_server_args_dict)
        set_random_seed(self.random_seed)

        # Print debug info
        logger.info(
            f"max_total_num_tokens={self.max_total_num_tokens}, "
            f"chunked_prefill_size={server_args.chunked_prefill_size}, "
            f"max_prefill_tokens={self.max_prefill_tokens}, "
            f"max_running_requests={self.max_running_requests}, "
            f"context_len={self.model_config.context_len}"
        )

        # Init memory pool and cache
        self.req_to_token_pool, self.token_to_kv_pool_allocator = (
            self.tp_worker.get_memory_pool()
        )

        if (
            server_args.chunked_prefill_size is not None
            and server_args.disable_radix_cache
        ):
            self.tree_cache = ChunkCache(
                req_to_token_pool=self.req_to_token_pool,
                token_to_kv_pool_allocator=self.token_to_kv_pool_allocator,
            )
        else:
            if self.enable_hierarchical_cache:
                self.tree_cache = HiRadixCache(
                    req_to_token_pool=self.req_to_token_pool,
<<<<<<< HEAD
                    token_to_kv_pool=self.token_to_kv_pool,
                    tp_cache_group=self.tp_worker.get_tp_cache_group(),
=======
                    token_to_kv_pool_allocator=self.token_to_kv_pool_allocator,
>>>>>>> aee30630
                )
            else:
                self.tree_cache = RadixCache(
                    req_to_token_pool=self.req_to_token_pool,
                    token_to_kv_pool_allocator=self.token_to_kv_pool_allocator,
                    disable=server_args.disable_radix_cache,
                )

        self.policy = SchedulePolicy(
            self.schedule_policy, self.tree_cache, self.enable_hierarchical_cache
        )

        # Init running status
        self.waiting_queue: List[Req] = []
        # The running decoding batch for continuous batching
        self.running_batch: Optional[ScheduleBatch] = None
        # The current forward batch
        self.cur_batch: Optional[ScheduleBatch] = None
        # The current forward batch
        self.last_batch: Optional[ScheduleBatch] = None
        self.forward_ct = 0
        self.forward_ct_decode = 0
        self.num_generated_tokens = 0
        self.spec_num_total_accepted_tokens = 0
        self.spec_num_total_forward_ct = 0
        self.cum_spec_accept_length = 0
        self.cum_spec_accept_count = 0
        self.last_decode_stats_tic = time.time()
        self.return_health_check_ct = 0
        self.current_stream = torch.get_device_module(self.device).current_stream()
        if self.device == "cpu":
            self.current_stream.synchronize = lambda: None  # No-op for CPU

        # For metrics only.
        # The largest prefill length of a single request
        self._largest_prefill_len: int = 0
        # The largest context length (prefill + generation) of a single request
        self._largest_prefill_decode_len: int = 0
        self.last_gen_throughput: float = 0.0
        self.step_time_dict = defaultdict(list)  # Dict[batch size -> step time]

        # Session info
        self.sessions: Dict[str, Session] = {}

        # Init chunked prefill
        self.chunked_prefill_size = server_args.chunked_prefill_size
        if self.chunked_prefill_size <= 0:  # -1 means disable
            self.chunked_prefill_size = None
        self.chunked_req = None
        self.is_mixed_chunk = (
            self.chunked_prefill_size is not None and server_args.enable_mixed_chunk
        )

        # Init the grammar backend for constrained generation
        self.grammar_queue: List[Req] = []
        if not server_args.skip_tokenizer_init:
            self.grammar_backend = create_grammar_backend(
                server_args, self.tokenizer, self.model_config.vocab_size
            )
        else:
            self.grammar_backend = None

        # Init new token estimation
        assert (
            server_args.schedule_conservativeness >= 0
        ), "Invalid schedule_conservativeness"

        self.init_new_token_ratio = min(
            global_config.default_init_new_token_ratio
            * server_args.schedule_conservativeness,
            1.0,
        )
        self.min_new_token_ratio = min(
            self.init_new_token_ratio
            * global_config.default_min_new_token_ratio_factor,
            1.0,
        )
        self.new_token_ratio_decay = (
            self.init_new_token_ratio - self.min_new_token_ratio
        ) / global_config.default_new_token_ratio_decay_steps
        self.new_token_ratio = self.init_new_token_ratio

        # Tell whether the current running batch is full so that we can skip
        # the check of whether to prefill new requests.
        # This is an optimization to reduce the overhead of the prefill check.
        self.batch_is_full = False

        # Init watchdog thread
        self.watchdog_timeout = server_args.watchdog_timeout
        t = threading.Thread(target=self.watchdog_thread, daemon=True)
        t.start()
        self.parent_process = psutil.Process().parent()

        # Init memory saver
        self.memory_saver_adapter = TorchMemorySaverAdapter.create(
            enable=server_args.enable_memory_saver
        )

        # Init profiler
        self.torch_profiler = None
        self.torch_profiler_output_dir: Optional[str] = None
        self.torch_profiler_activities: Optional[List[str]] = None
        self.profiler_target_forward_ct: Optional[int] = None

        # Init metrics stats
        self.stats = SchedulerStats()
        if self.enable_metrics:
            self.metrics_collector = SchedulerMetricsCollector(
                labels={
                    "model_name": self.server_args.served_model_name,
                    # TODO: Add lora name/path in the future,
                },
            )

        # Init request dispatcher
        self._request_dispatcher = TypeBasedDispatcher(
            [
                (TokenizedGenerateReqInput, self.handle_generate_request),
                (TokenizedEmbeddingReqInput, self.handle_embedding_request),
                (FlushCacheReq, self.flush_cache_wrapped),
                (AbortReq, self.abort_request),
                (OpenSessionReqInput, self.open_session),
                (CloseSessionReqInput, self.close_session),
                (UpdateWeightFromDiskReqInput, self.update_weights_from_disk),
                (InitWeightsUpdateGroupReqInput, self.init_weights_update_group),
                (
                    UpdateWeightsFromDistributedReqInput,
                    self.update_weights_from_distributed,
                ),
                (UpdateWeightsFromTensorReqInput, self.update_weights_from_tensor),
                (GetWeightsByNameReqInput, self.get_weights_by_name),
                (ReleaseMemoryOccupationReqInput, self.release_memory_occupation),
                (ResumeMemoryOccupationReqInput, self.resume_memory_occupation),
                (ProfileReq, self.profile),
                (GetInternalStateReq, self.get_internal_state),
            ]
        )

    def watchdog_thread(self):
        """A watch dog thread that will try to kill the server itself if one forward batch takes too long."""
        self.watchdog_last_forward_ct = 0
        self.watchdog_last_time = time.time()

        while True:
            current = time.time()
            if self.cur_batch is not None:
                if self.watchdog_last_forward_ct == self.forward_ct:
                    if current > self.watchdog_last_time + self.watchdog_timeout:
                        logger.error(f"Watchdog timeout ({self.watchdog_timeout=})")
                        break
                else:
                    self.watchdog_last_forward_ct = self.forward_ct
                    self.watchdog_last_time = current
            time.sleep(self.watchdog_timeout // 2)

        # Print batch size and memory pool info to check whether there are de-sync issues.
        logger.error(
            f"{self.cur_batch.batch_size()=}, "
            f"{self.cur_batch.reqs=}, "
            f"{self.token_to_kv_pool_allocator.available_size()=}, "
            f"{self.tree_cache.evictable_size()=}, "
        )
        # Wait for some time so that the parent process can print the error.
        pyspy_dump_schedulers()
        print(file=sys.stderr, flush=True)
        print(file=sys.stdout, flush=True)
        time.sleep(5)
        self.parent_process.send_signal(signal.SIGQUIT)

    @torch.no_grad()
    def event_loop_normal(self):
        """A normal scheduler loop."""
        while True:
            recv_reqs = self.recv_requests()
            self.process_input_requests(recv_reqs)

            batch = self.get_next_batch_to_run()
            self.cur_batch = batch

            if batch:
                result = self.run_batch(batch)
                self.process_batch_result(batch, result)
            else:
                # When the server is idle, so self-check and re-init some states
                self.check_memory()
                self.new_token_ratio = self.init_new_token_ratio

            self.last_batch = batch

    @torch.no_grad()
    def event_loop_overlap(self):
        """A scheduler loop that overlaps the CPU processing and GPU computation."""
        self.result_queue = deque()

        while True:
            recv_reqs = self.recv_requests()
            self.process_input_requests(recv_reqs)

            batch = self.get_next_batch_to_run()
            self.cur_batch = batch

            if batch:
                result = self.run_batch(batch)
                self.result_queue.append((batch.copy(), result))

                if self.last_batch is None:
                    # Create a dummy first batch to start the pipeline for overlap schedule.
                    # It is now used for triggering the sampling_info_done event.
                    tmp_batch = ScheduleBatch(
                        reqs=None,
                        forward_mode=ForwardMode.DUMMY_FIRST,
                        next_batch_sampling_info=self.tp_worker.cur_sampling_info,
                    )
                    self.process_batch_result(tmp_batch, None)

            if self.last_batch:
                # Process the results of the last batch
                tmp_batch, tmp_result = self.result_queue.popleft()
                tmp_batch.next_batch_sampling_info = (
                    self.tp_worker.cur_sampling_info if batch else None
                )
                self.process_batch_result(tmp_batch, tmp_result)
            elif batch is None:
                # When the server is idle, so self-check and re-init some states
                self.check_memory()
                self.new_token_ratio = self.init_new_token_ratio

            self.last_batch = batch

    def recv_requests(self) -> List[Req]:
        """Receive results at tp_rank = 0 and broadcast it to all other TP ranks."""
        if self.attn_tp_rank == 0:
            recv_reqs = []

            while True:
                try:
                    recv_req = self.recv_from_tokenizer.recv_pyobj(zmq.NOBLOCK)
                except zmq.ZMQError:
                    break
                recv_reqs.append(recv_req)
        else:
            recv_reqs = None

        if self.server_args.enable_dp_attention:
            if self.attn_tp_rank == 0:
                work_reqs = [
                    req
                    for req in recv_reqs
                    if isinstance(
                        req, (TokenizedGenerateReqInput, TokenizedEmbeddingReqInput)
                    )
                ]
                control_reqs = [
                    req
                    for req in recv_reqs
                    if not isinstance(
                        req, (TokenizedGenerateReqInput, TokenizedEmbeddingReqInput)
                    )
                ]
            else:
                work_reqs = None
                control_reqs = None

            if self.attn_tp_size != 1:
                attn_tp_rank_0 = self.dp_rank * self.attn_tp_size
                work_reqs = broadcast_pyobj(
                    work_reqs,
                    self.attn_tp_rank,
                    self.attn_tp_cpu_group,
                    src=attn_tp_rank_0,
                )
            if self.tp_size != 1:
                control_reqs = broadcast_pyobj(
                    control_reqs, self.tp_rank, self.tp_cpu_group
                )
            recv_reqs = work_reqs + control_reqs
        elif self.tp_size != 1:
            recv_reqs = broadcast_pyobj(recv_reqs, self.tp_rank, self.tp_cpu_group)
        return recv_reqs

    def process_input_requests(self, recv_reqs: List):
        for recv_req in recv_reqs:
            # If it is a health check generation request and there are running requests, ignore it.
            if is_health_check_generate_req(recv_req) and (
                self.chunked_req is not None or self.running_batch is not None
            ):
                self.return_health_check_ct += 1
                continue

            output = self._request_dispatcher(recv_req)
            if output is not None:
                self.send_to_tokenizer.send_pyobj(output)

    def handle_generate_request(
        self,
        recv_req: TokenizedGenerateReqInput,
    ):
        # Create a new request
        if (
            recv_req.session_params is None
            or recv_req.session_params.id is None
            or recv_req.session_params.id not in self.sessions
        ):
            if recv_req.input_embeds is not None:
                # Generate fake input_ids based on the length of input_embeds
                seq_length = len(recv_req.input_embeds)
                fake_input_ids = [1] * seq_length
                recv_req.input_ids = fake_input_ids

            # Handle custom logit processor passed to the request
            custom_logit_processor = recv_req.custom_logit_processor
            if (
                not self.server_args.enable_custom_logit_processor
                and custom_logit_processor is not None
            ):
                logger.warning(
                    "The SGLang server is not configured to enable custom logit processor."
                    "The custom logit processor passed in will be ignored."
                    "Please set --enable-custom-logits-processor to enable this feature."
                )
                custom_logit_processor = None

            req = Req(
                recv_req.rid,
                recv_req.input_text,
                recv_req.input_ids,
                recv_req.sampling_params,
                return_logprob=recv_req.return_logprob,
                top_logprobs_num=recv_req.top_logprobs_num,
                token_ids_logprob=recv_req.token_ids_logprob,
                stream=recv_req.stream,
                lora_path=recv_req.lora_path,
                input_embeds=recv_req.input_embeds,
                custom_logit_processor=custom_logit_processor,
                return_hidden_states=recv_req.return_hidden_states,
                eos_token_ids=self.model_config.hf_eos_token_id,
            )
            req.tokenizer = self.tokenizer

            if (
                recv_req.session_params is not None
                and recv_req.session_params.id is not None
            ):
                req.finished_reason = FINISH_ABORT(
                    f"Invalid request: session id {recv_req.session_params.id} does not exist"
                )
                self._add_request_to_queue(req)
                return
        else:
            # Create a new request from a previous session
            session = self.sessions[recv_req.session_params.id]
            req = session.create_req(recv_req, self.tokenizer)
            if isinstance(req.finished_reason, FINISH_ABORT):
                self._add_request_to_queue(req)
                return

        # Handle multimodal inputs
        if recv_req.image_inputs is not None:
            image_inputs = ImageInputs.from_dict(recv_req.image_inputs)
            # Expand a single image token into multiple dummy tokens for receiving image embeddings
            req.origin_input_ids = self.pad_input_ids_func(
                req.origin_input_ids, image_inputs
            )
            req.extend_image_inputs(image_inputs)

            if len(req.origin_input_ids) >= self.max_req_input_len:
                error_msg = (
                    "Multimodal prompt is too long after expanding multimodal tokens. "
                    f"After expanding {len(req.origin_input_ids_unpadded)=} => {len(req.origin_input_ids)} >= {self.max_req_input_len}."
                )
                logger.error(error_msg)
                req.origin_input_ids = [0]
                req.image_inputs = None
                req.sampling_params.max_new_tokens = 0
                req.finished_reason = FINISH_ABORT(
                    error_msg, HTTPStatus.BAD_REQUEST, "BadRequestError"
                )
                self._add_request_to_queue(req)
                return

        # Validate prompts length
        error_msg = validate_input_length(
            req,
            self.max_req_input_len,
            self.server_args.allow_auto_truncate,
        )
        if error_msg:
            req.origin_input_ids = [0]
            req.sampling_params.max_new_tokens = 0
            self._add_request_to_queue(req)
            return

        # Copy more attributes
        if recv_req.logprob_start_len == -1 or not recv_req.return_logprob:
            # By default, only return the logprobs for output tokens
            req.logprob_start_len = len(req.origin_input_ids) - 1
        else:
            req.logprob_start_len = recv_req.logprob_start_len

        if req.logprob_start_len >= len(req.origin_input_ids):
            req.finished_reason = FINISH_ABORT(
                f"logprob_start_len, ({req.logprob_start_len}) is higher than the number of input tokens ({len(req.origin_input_ids)}). Request with a lower logprob_start_len.",
                HTTPStatus.BAD_REQUEST,
                "BadRequestError",
            )
            req.logprob_start_len = len(req.origin_input_ids) - 1
            self._add_request_to_queue(req)
            return

        req.sampling_params.max_new_tokens = min(
            (
                req.sampling_params.max_new_tokens
                if req.sampling_params.max_new_tokens is not None
                else 1 << 30
            ),
            self.max_req_len - len(req.origin_input_ids) - 1,
        )

        # Init grammar cache for this request
        add_to_grammar_queue = False
        if (
            req.sampling_params.json_schema is not None
            or req.sampling_params.regex is not None
            or req.sampling_params.ebnf is not None
            or req.sampling_params.structural_tag is not None
        ):
            assert self.grammar_backend is not None
            if req.sampling_params.json_schema is not None:
                key = ("json", req.sampling_params.json_schema)
            elif req.sampling_params.regex is not None:
                key = ("regex", req.sampling_params.regex)
            elif req.sampling_params.ebnf is not None:
                key = ("ebnf", req.sampling_params.ebnf)
            elif req.sampling_params.structural_tag:
                key = ("structural_tag", req.sampling_params.structural_tag)

            req.grammar = self.grammar_backend.get_cached_value(key)
            if not req.grammar:
                req.grammar = self.grammar_backend.get_future_value(key)
                add_to_grammar_queue = True

        if add_to_grammar_queue:
            self.grammar_queue.append(req)
        else:
            self._add_request_to_queue(req)

    def _add_request_to_queue(self, req: Req):
        self.waiting_queue.append(req)

    def _extend_requests_to_queue(self, reqs: List[Req]):
        self.waiting_queue.extend(reqs)

    def handle_embedding_request(
        self,
        recv_req: TokenizedEmbeddingReqInput,
    ):
        req = Req(
            recv_req.rid,
            recv_req.input_text,
            recv_req.input_ids,
            recv_req.sampling_params,
        )
        req.tokenizer = self.tokenizer

        # Validate prompts length
        error_msg = validate_input_length(
            req,
            self.max_req_input_len,
            self.server_args.allow_auto_truncate,
        )
        if error_msg:
            self._add_request_to_queue(req)
            return

        # Copy more attributes
        req.logprob_start_len = len(req.origin_input_ids) - 1
        self._add_request_to_queue(req)

    def log_prefill_stats(
        self,
        adder: PrefillAdder,
        can_run_list: List[Req],
        running_bs: int,
    ):
        num_used = self.max_total_num_tokens - (
            self.token_to_kv_pool_allocator.available_size()
            + self.tree_cache.evictable_size()
        )
        self._largest_prefill_len = max(
            self._largest_prefill_len, adder.log_input_tokens
        )

        f = (
            f"Prefill batch. "
            f"#new-seq: {len(can_run_list)}, "
            f"#new-token: {adder.log_input_tokens}, "
            f"#cached-token: {adder.log_hit_tokens}, "
            f"token usage: {num_used / self.max_total_num_tokens:.2f}, "
            f"#running-req: {running_bs}, "
            f"#queue-req: {len(self.waiting_queue)}, "
        )
        logger.info(f)

        if self.enable_metrics:
            cache_hit_rate = adder.log_hit_tokens / (
                adder.log_input_tokens + adder.log_hit_tokens
            )
            self.stats.num_running_reqs = running_bs
            self.stats.num_used_tokens = num_used
            self.stats.token_usage = round(num_used / self.max_total_num_tokens, 2)
            self.stats.num_queue_reqs = len(self.waiting_queue)
            self.stats.cache_hit_rate = cache_hit_rate
            self.metrics_collector.log_stats(self.stats)

    def log_decode_stats(self):
        gap_latency = time.time() - self.last_decode_stats_tic
        self.last_decode_stats_tic = time.time()
        self.last_gen_throughput = self.num_generated_tokens / gap_latency
        self.num_generated_tokens = 0
        num_running_reqs = len(self.running_batch.reqs) if self.running_batch else 0
        num_used = self.max_total_num_tokens - (
            self.token_to_kv_pool_allocator.available_size()
            + self.tree_cache.evictable_size()
        )

        if RECORD_STEP_TIME:
            self.step_time_dict[num_running_reqs].append(
                gap_latency / self.server_args.decode_log_interval
            )

        if self.spec_algorithm.is_none():
            msg = (
                f"Decode batch. "
                f"#running-req: {num_running_reqs}, "
                f"#token: {num_used}, "
                f"token usage: {num_used / self.max_total_num_tokens:.2f}, "
                f"gen throughput (token/s): {self.last_gen_throughput:.2f}, "
                f"largest-len: {self._largest_prefill_decode_len}, "
                f"#queue-req: {len(self.waiting_queue)}, "
            )
            spec_accept_length = 0
        else:
            spec_accept_length = (
                self.spec_num_total_accepted_tokens / self.spec_num_total_forward_ct
            )
            self.cum_spec_accept_length += self.spec_num_total_accepted_tokens
            self.cum_spec_accept_count += self.spec_num_total_forward_ct
            self.spec_num_total_accepted_tokens = self.spec_num_total_forward_ct = 0
            msg = (
                f"Decode batch. "
                f"#running-req: {num_running_reqs}, "
                f"#token: {num_used}, "
                f"token usage: {num_used / self.max_total_num_tokens:.2f}, "
                f"accept len: {spec_accept_length:.2f}, "
                f"gen throughput (token/s): {self.last_gen_throughput:.2f}, "
                f"largest-len: {self._largest_prefill_decode_len}, "
                f"#queue-req: {len(self.waiting_queue)}, "
            )

        logger.info(msg)
        if self.enable_metrics:
            self.stats.num_running_reqs = num_running_reqs
            self.stats.num_used_tokens = num_used
            self.stats.token_usage = num_used / self.max_total_num_tokens
            self.stats.cache_hit_rate = 0.0
            self.stats.gen_throughput = self.last_gen_throughput
            self.stats.num_queue_reqs = len(self.waiting_queue)
            self.stats.spec_accept_length = spec_accept_length
            self.metrics_collector.log_stats(self.stats)

    def check_memory(self):
        available_size = (
            self.token_to_kv_pool_allocator.available_size()
            + self.tree_cache.evictable_size()
        )
        protected_size = self.tree_cache.protected_size()
        memory_leak = available_size != (
            self.max_total_num_tokens
            if not self.enable_hierarchical_cache
            else self.max_total_num_tokens - protected_size
        )
        if memory_leak:
            msg = (
                "KV cache pool leak detected!"
                f"{available_size=}, {protected_size=}, {self.max_total_num_tokens=}\n"
            )
            warnings.warn(msg)
            if crash_on_warnings():
                raise ValueError(msg)

        if len(self.req_to_token_pool.free_slots) != self.req_to_token_pool.size:
            msg = (
                "Memory pool leak detected!"
                f"available_size={len(self.req_to_token_pool.free_slots)}, "
                f"total_size={self.req_to_token_pool.size}\n"
            )
            warnings.warn(msg)
            if crash_on_warnings():
                raise ValueError(msg)

        if (
            self.enable_metrics
            and self.attn_tp_rank == 0
            and time.time() > self.metrics_collector.last_log_time + 30
        ):
            # During idle time, also collect metrics every 30 seconds.
            num_used = self.max_total_num_tokens - (
                self.token_to_kv_pool_allocator.available_size()
                + self.tree_cache.evictable_size()
            )
            num_running_reqs = len(self.running_batch.reqs) if self.running_batch else 0
            self.stats.num_running_reqs = num_running_reqs
            self.stats.num_used_tokens = num_used
            self.stats.token_usage = num_used / self.max_total_num_tokens
            self.stats.gen_throughput = 0
            self.stats.num_queue_reqs = len(self.waiting_queue)
            self.metrics_collector.log_stats(self.stats)

    def get_next_batch_to_run(self) -> Optional[ScheduleBatch]:
        # Merge the prefill batch into the running batch
        if self.last_batch and self.last_batch.forward_mode.is_extend():
            if self.chunked_req:
                # Move the chunked request out of the batch so that we can merge
                # only finished requests to running_batch.
                self.last_batch.filter_batch(chunked_req_to_exclude=self.chunked_req)
                self.tree_cache.cache_unfinished_req(self.chunked_req)
                # chunked request keeps its rid but will get a new req_pool_idx
                self.req_to_token_pool.free(self.chunked_req.req_pool_idx)
                self.batch_is_full = False

            self.last_batch.filter_batch()
            if not self.last_batch.is_empty():
                if self.running_batch is None:
                    self.running_batch = self.last_batch
                else:
                    # merge running_batch with prefill batch
                    self.running_batch.merge_batch(self.last_batch)

        new_batch = self.get_new_batch_prefill()
        if new_batch is not None:
            # Run prefill first if possible
            ret = new_batch
        else:
            # Run decode
            if self.running_batch is None:
                ret = None
            else:
                self.running_batch = self.update_running_batch(self.running_batch)
                ret = self.running_batch

        # Handle DP attention
        if self.server_args.enable_dp_attention:
            ret = self.prepare_dp_attn_batch(ret)

        return ret

    def get_new_batch_prefill(self) -> Optional[ScheduleBatch]:
        # Check if the grammar is ready in the grammar queue
        if self.grammar_queue:
            self.move_ready_grammar_requests()

        # Handle the cases where prefill is not allowed
        if (
            self.batch_is_full or len(self.waiting_queue) == 0
        ) and self.chunked_req is None:
            return None

        running_bs = len(self.running_batch.reqs) if self.running_batch else 0
        if running_bs >= self.max_running_requests:
            self.batch_is_full = True
            return None

        if self.enable_hierarchical_cache:
            # check for completion of hierarchical cache activities to release memory
            self.tree_cache.writing_check()
            self.tree_cache.loading_check()

        # Get priority queue
        prefix_computed = self.policy.calc_priority(self.waiting_queue)

        # Prefill policy
        adder = PrefillAdder(
            self.tree_cache,
            self.token_to_kv_pool_allocator,
            self.running_batch,
            self.new_token_ratio,
            self.max_prefill_tokens,
            self.chunked_prefill_size,
            running_bs if self.is_mixed_chunk else 0,
        )

        is_chunked = self.chunked_req is not None
        if is_chunked:
            self.chunked_req.init_next_round_input()
            self.chunked_req = adder.add_chunked_req(self.chunked_req)

        if self.lora_paths:
            lora_set = (
                set([req.lora_path for req in self.running_batch.reqs])
                if self.running_batch is not None
                else set([])
            )
        # Get requests from the waiting queue to a new prefill batch
        for req in self.waiting_queue:
            if (
                self.lora_paths
                and len(
                    lora_set
                    | set([req.lora_path for req in adder.can_run_list])
                    | set([req.lora_path])
                )
                > self.max_loras_per_batch
            ):
                self.batch_is_full = True
                break

            if running_bs + len(adder.can_run_list) >= self.max_running_requests:
                self.batch_is_full = True
                break

            req.init_next_round_input(
                None if prefix_computed else self.tree_cache,
                self.enable_hierarchical_cache,
            )

            if self.enable_hierarchical_cache and req.last_node_global is not None:
                if req.last_node_global.evicted:
                    # todo: more diverse loading strategy
                    req.last_node, req.prefix_indices = self.tree_cache.init_load_back(
                        req.last_node_global,
                        req.prefix_indices,
                        adder.rem_total_tokens,
                    )
                    req.init_next_round_input()

            res = adder.add_one_req(req, self.chunked_req)
            if res != AddReqResult.CONTINUE:
                if res == AddReqResult.NO_TOKEN:
                    if self.enable_hierarchical_cache:
                        # Set batch_is_full after making sure there are requests that can be served
                        self.batch_is_full = len(adder.can_run_list) > 0 or (
                            self.running_batch is not None
                            and not self.running_batch.is_empty()
                        )
                    else:
                        self.batch_is_full = True
                break

        # Update waiting queue
        can_run_list: List[Req] = adder.can_run_list
        if len(can_run_list) == 0:
            return None
        self.waiting_queue = [
            x for x in self.waiting_queue if x not in set(can_run_list)
        ]

        if self.enable_hierarchical_cache:
            self.tree_cache.ready_to_load()

        if adder.new_chunked_req is not None:
            assert self.chunked_req is None
            self.chunked_req = adder.new_chunked_req

        if self.chunked_req:
            self.chunked_req.is_chunked += 1

        # Print stats
        if self.attn_tp_rank == 0:
            self.log_prefill_stats(adder, can_run_list, running_bs)

        # Create a new batch
        new_batch = ScheduleBatch.init_new(
            can_run_list,
            self.req_to_token_pool,
            self.token_to_kv_pool_allocator,
            self.tree_cache,
            self.model_config,
            self.enable_overlap,
            self.spec_algorithm,
            self.server_args.enable_custom_logit_processor,
        )
        new_batch.prepare_for_extend()

        # Mixed-style chunked prefill
        if (
            self.is_mixed_chunk
            and self.running_batch is not None
            and not (new_batch.return_logprob or self.running_batch.return_logprob)
        ):
            # TODO (lianmin): support return_logprob + mixed chunked prefill
            self.running_batch.filter_batch()
            if not self.running_batch.is_empty():
                self.running_batch.prepare_for_decode()
                new_batch.mix_with_running(self.running_batch)
                new_batch.decoding_reqs = self.running_batch.reqs
            self.running_batch = None
        else:
            new_batch.decoding_reqs = None

        return new_batch

    def update_running_batch(self, batch: ScheduleBatch) -> Optional[ScheduleBatch]:
        """Update the current running decoding batch."""
        initial_bs = batch.batch_size()

        batch.filter_batch()
        if batch.is_empty():
            self.batch_is_full = False
            return None

        # Check if decode out of memory
        if not batch.check_decode_mem(self.decode_mem_cache_buf_multiplier) or (
            TEST_RETRACT and batch.batch_size() > 10
        ):
            old_ratio = self.new_token_ratio

            retracted_reqs, new_token_ratio = batch.retract_decode(self.server_args)
            self.new_token_ratio = new_token_ratio

            logger.info(
                "Decode out of memory happened. "
                f"#retracted_reqs: {len(retracted_reqs)}, "
                f"#new_token_ratio: {old_ratio:.4f} -> {self.new_token_ratio:.4f}"
            )
            self._extend_requests_to_queue(retracted_reqs)
        else:
            self.new_token_ratio = max(
                self.new_token_ratio - self.new_token_ratio_decay,
                self.min_new_token_ratio,
            )

        if batch.batch_size() < initial_bs:
            self.batch_is_full = False

        # Update batch tensors
        batch.prepare_for_decode()
        return batch

    def run_batch(
        self, batch: ScheduleBatch
    ) -> Union[GenerationBatchResult, EmbeddingBatchResult]:
        """Run a batch."""
        self.forward_ct += 1

        # Check profiler
        if (
            self.profiler_target_forward_ct
            and self.profiler_target_forward_ct <= self.forward_ct
        ):
            self.stop_profile()

        if self.is_generation:
            if self.spec_algorithm.is_none():
                model_worker_batch = batch.get_model_worker_batch()
                logits_output, next_token_ids = self.tp_worker.forward_batch_generation(
                    model_worker_batch
                )
                bid = model_worker_batch.bid
            else:
                (
                    logits_output,
                    next_token_ids,
                    bid,
                    num_accepted_tokens,
                ) = self.draft_worker.forward_batch_speculative_generation(batch)
                self.spec_num_total_accepted_tokens += (
                    num_accepted_tokens + batch.batch_size()
                )
                self.spec_num_total_forward_ct += batch.batch_size()
                self.num_generated_tokens += num_accepted_tokens
            batch.output_ids = next_token_ids
            # These 2 values are needed for processing the output, but the values can be
            # modified by overlap schedule. So we have to copy them here so that
            # we can use the correct values in output processing.
            if batch.return_logprob:
                extend_input_len_per_req = [req.extend_input_len for req in batch.reqs]
                extend_logprob_start_len_per_req = [
                    req.extend_logprob_start_len for req in batch.reqs
                ]
            else:
                extend_input_len_per_req = None
                extend_logprob_start_len_per_req = None

            ret = GenerationBatchResult(
                logits_output=logits_output,
                next_token_ids=next_token_ids,
                extend_input_len_per_req=extend_input_len_per_req,
                extend_logprob_start_len_per_req=extend_logprob_start_len_per_req,
                bid=bid,
            )
        else:  # embedding or reward model
            model_worker_batch = batch.get_model_worker_batch()
            embeddings = self.tp_worker.forward_batch_embedding(model_worker_batch)
            ret = EmbeddingBatchResult(
                embeddings=embeddings, bid=model_worker_batch.bid
            )
        return ret

    def process_batch_result(
        self,
        batch: ScheduleBatch,
        result: Union[GenerationBatchResult, EmbeddingBatchResult],
    ):
        if batch.forward_mode.is_decode():
            assert isinstance(result, GenerationBatchResult)
            self.process_batch_result_decode(batch, result)
            if batch.is_empty():
                self.running_batch = None
        elif batch.forward_mode.is_extend():
            self.process_batch_result_prefill(batch, result)
        elif batch.forward_mode.is_idle():
            if self.enable_overlap:
                self.tp_worker.resolve_batch_result(result.bid)
                if batch.next_batch_sampling_info:
                    batch.next_batch_sampling_info.update_regex_vocab_mask()
                    self.current_stream.synchronize()
                    batch.next_batch_sampling_info.sampling_info_done.set()
        elif batch.forward_mode.is_dummy_first():
            batch.next_batch_sampling_info.update_regex_vocab_mask()
            self.current_stream.synchronize()
            batch.next_batch_sampling_info.sampling_info_done.set()

        if self.return_health_check_ct:
            # Return some signal for the health check.
            # This is used to prevent the health check signal being blocked by long context prefill.
            # However, one minor issue is that this code path does not check the status of detokenizer manager.
            self.return_health_check_ct -= 1
            self.send_to_tokenizer.send_pyobj(HealthCheckOutput())

    def process_batch_result_prefill(
        self,
        batch: ScheduleBatch,
        result: Union[GenerationBatchResult, EmbeddingBatchResult],
    ):
        skip_stream_req = None

        if self.is_generation:
            (
                logits_output,
                next_token_ids,
                extend_input_len_per_req,
                extend_logprob_start_len_per_req,
                bid,
            ) = (
                result.logits_output,
                result.next_token_ids,
                result.extend_input_len_per_req,
                result.extend_logprob_start_len_per_req,
                result.bid,
            )

            if self.enable_overlap:
                logits_output, next_token_ids = self.tp_worker.resolve_batch_result(bid)
            else:
                # Move next_token_ids and logprobs to cpu
                next_token_ids = next_token_ids.tolist()
                if batch.return_logprob:
                    if logits_output.next_token_logprobs is not None:
                        logits_output.next_token_logprobs = (
                            logits_output.next_token_logprobs.tolist()
                        )
                    if logits_output.input_token_logprobs is not None:
                        logits_output.input_token_logprobs = tuple(
                            logits_output.input_token_logprobs.tolist()
                        )

            hidden_state_offset = 0

            # Check finish conditions
            logprob_pt = 0
            for i, (req, next_token_id) in enumerate(zip(batch.reqs, next_token_ids)):
                if req.is_retracted:
                    continue

                if self.is_mixed_chunk and self.enable_overlap and req.finished():
                    # Free the one delayed token for the mixed decode batch
                    j = len(batch.out_cache_loc) - len(batch.reqs) + i
                    self.token_to_kv_pool_allocator.free(batch.out_cache_loc[j : j + 1])
                    continue

                if req.is_chunked <= 0:
                    # req output_ids are set here
                    req.output_ids.append(next_token_id)
                    req.check_finished()

                    if req.finished():
                        self.tree_cache.cache_finished_req(req)
                    elif not batch.decoding_reqs or req not in batch.decoding_reqs:
                        # This updates radix so others can match
                        self.tree_cache.cache_unfinished_req(req)

                    if req.return_logprob:
                        assert extend_logprob_start_len_per_req is not None
                        assert extend_input_len_per_req is not None
                        extend_logprob_start_len = extend_logprob_start_len_per_req[i]
                        extend_input_len = extend_input_len_per_req[i]
                        num_input_logprobs = extend_input_len - extend_logprob_start_len
                        self.add_logprob_return_values(
                            i,
                            req,
                            logprob_pt,
                            next_token_ids,
                            num_input_logprobs,
                            logits_output,
                        )
                        logprob_pt += num_input_logprobs

                    if (
                        req.return_hidden_states
                        and logits_output.hidden_states is not None
                    ):
                        req.hidden_states.append(
                            logits_output.hidden_states[
                                hidden_state_offset : (
                                    hidden_state_offset := hidden_state_offset
                                    + len(req.origin_input_ids)
                                )
                            ]
                            .cpu()
                            .clone()
                        )

                    if req.grammar is not None:
                        req.grammar.accept_token(next_token_id)
                        req.grammar.finished = req.finished()
                else:
                    # being chunked reqs' prefill is not finished
                    req.is_chunked -= 1
                    # There is only at most one request being currently chunked.
                    # Because this request does not finish prefill,
                    # we don't want to stream the request currently being chunked.
                    skip_stream_req = req

                    # Incrementally update input logprobs.
                    if req.return_logprob:
                        extend_logprob_start_len = extend_logprob_start_len_per_req[i]
                        extend_input_len = extend_input_len_per_req[i]
                        if extend_logprob_start_len < extend_input_len:
                            # Update input logprobs.
                            num_input_logprobs = (
                                extend_input_len - extend_logprob_start_len
                            )
                            self.add_input_logprob_return_values(
                                i,
                                req,
                                logits_output,
                                logprob_pt,
                                num_input_logprobs,
                                last_prefill_chunk=False,
                            )
                            logprob_pt += num_input_logprobs

            if batch.next_batch_sampling_info:
                batch.next_batch_sampling_info.update_regex_vocab_mask()
                self.current_stream.synchronize()
                batch.next_batch_sampling_info.sampling_info_done.set()

        else:  # embedding or reward model
            embeddings, bid = result.embeddings, result.bid
            embeddings = embeddings.tolist()

            # Check finish conditions
            for i, req in enumerate(batch.reqs):
                if req.is_retracted:
                    continue

                req.embedding = embeddings[i]
                if req.is_chunked <= 0:
                    # Dummy output token for embedding models
                    req.output_ids.append(0)
                    req.check_finished()

                    if req.finished():
                        self.tree_cache.cache_finished_req(req)
                    else:
                        self.tree_cache.cache_unfinished_req(req)
                else:
                    # being chunked reqs' prefill is not finished
                    req.is_chunked -= 1

        self.stream_output(batch.reqs, batch.return_logprob, skip_stream_req)

    def process_batch_result_decode(
        self,
        batch: ScheduleBatch,
        result: GenerationBatchResult,
    ):
        logits_output, next_token_ids, bid = (
            result.logits_output,
            result.next_token_ids,
            result.bid,
        )
        self.num_generated_tokens += len(batch.reqs)

        if self.enable_overlap:
            assert batch.spec_algorithm.is_none()
            logits_output, next_token_ids = self.tp_worker.resolve_batch_result(bid)
            next_token_logprobs = logits_output.next_token_logprobs
        elif batch.spec_algorithm.is_none():
            # spec decoding handles output logprobs inside verify process.
            next_token_ids = next_token_ids.tolist()
            if batch.return_logprob:
                next_token_logprobs = logits_output.next_token_logprobs.tolist()

        self.token_to_kv_pool_allocator.free_group_begin()

        # Check finish condition
        # NOTE: the length of reqs and next_token_ids don't match if it is spec decoding.
        # We should ignore using next_token_ids for spec decoding cases.
        for i, (req, next_token_id) in enumerate(zip(batch.reqs, next_token_ids)):
            if req.is_retracted:
                continue

            if self.enable_overlap and req.finished():
                # Free the one delayed token
                self.token_to_kv_pool_allocator.free(batch.out_cache_loc[i : i + 1])
                continue

            if batch.spec_algorithm.is_none():
                # speculative worker will solve the output_ids in speculative decoding
                req.output_ids.append(next_token_id)

            req.check_finished()
            if req.finished():
                self.tree_cache.cache_finished_req(req)

            if req.return_logprob and batch.spec_algorithm.is_none():
                # speculative worker handles logprob in speculative decoding
                req.output_token_logprobs_val.append(next_token_logprobs[i])
                req.output_token_logprobs_idx.append(next_token_id)
                if req.top_logprobs_num > 0:
                    req.output_top_logprobs_val.append(
                        logits_output.next_token_top_logprobs_val[i]
                    )
                    req.output_top_logprobs_idx.append(
                        logits_output.next_token_top_logprobs_idx[i]
                    )
                if req.token_ids_logprob is not None:
                    req.output_token_ids_logprobs_val.append(
                        logits_output.next_token_token_ids_logprobs_val[i]
                    )
                    req.output_token_ids_logprobs_idx.append(
                        logits_output.next_token_token_ids_logprobs_idx[i]
                    )

            if req.return_hidden_states and logits_output.hidden_states is not None:
                req.hidden_states.append(logits_output.hidden_states[i].cpu().clone())

            if req.grammar is not None and batch.spec_algorithm.is_none():
                req.grammar.accept_token(next_token_id)
                req.grammar.finished = req.finished()

        if batch.next_batch_sampling_info:
            batch.next_batch_sampling_info.update_regex_vocab_mask()
            self.current_stream.synchronize()
            batch.next_batch_sampling_info.sampling_info_done.set()
        self.stream_output(batch.reqs, batch.return_logprob)

        self.token_to_kv_pool_allocator.free_group_end()

        self.forward_ct_decode = (self.forward_ct_decode + 1) % (1 << 30)
        if (
            self.attn_tp_rank == 0
            and self.forward_ct_decode % self.server_args.decode_log_interval == 0
        ):
            self.log_decode_stats()

    def add_input_logprob_return_values(
        self,
        i: int,
        req: Req,
        output: LogitsProcessorOutput,
        logprob_pt: int,
        num_input_logprobs: int,
        last_prefill_chunk: bool,  # If True, it means prefill is finished.
    ):
        """Incrementally add input logprobs to `req`.

        Args:
            i: The request index in a batch.
            req: The request. Input logprobs inside req are modified as a
                consequence of the API
            fill_ids: The prefill ids processed.
            output: Logit processor output that's used to compute input logprobs
            last_prefill_chunk: True if it is the last prefill (when chunked).
                Some of input logprob operation should only happen at the last
                prefill (e.g., computing input token logprobs).
        """
        assert output.input_token_logprobs is not None
        if req.input_token_logprobs is None:
            req.input_token_logprobs = []
        if req.temp_input_top_logprobs_val is None:
            req.temp_input_top_logprobs_val = []
        if req.temp_input_top_logprobs_idx is None:
            req.temp_input_top_logprobs_idx = []
        if req.temp_input_token_ids_logprobs_val is None:
            req.temp_input_token_ids_logprobs_val = []
        if req.temp_input_token_ids_logprobs_idx is None:
            req.temp_input_token_ids_logprobs_idx = []

        if req.input_token_logprobs_val is not None:
            # The input logprob has been already computed. It only happens
            # upon retract.
            if req.top_logprobs_num > 0:
                assert req.input_token_logprobs_val is not None
            return

        # Important for the performance.
        assert isinstance(output.input_token_logprobs, tuple)
        input_token_logprobs: Tuple[int] = output.input_token_logprobs
        input_token_logprobs = input_token_logprobs[
            logprob_pt : logprob_pt + num_input_logprobs
        ]
        req.input_token_logprobs.extend(input_token_logprobs)

        if req.top_logprobs_num > 0:
            req.temp_input_top_logprobs_val.append(output.input_top_logprobs_val[i])
            req.temp_input_top_logprobs_idx.append(output.input_top_logprobs_idx[i])

        if req.token_ids_logprob is not None:
            req.temp_input_token_ids_logprobs_val.append(
                output.input_token_ids_logprobs_val[i]
            )
            req.temp_input_token_ids_logprobs_idx.append(
                output.input_token_ids_logprobs_idx[i]
            )

        if last_prefill_chunk:
            input_token_logprobs = req.input_token_logprobs
            req.input_token_logprobs = None
            assert req.input_token_logprobs_val is None
            assert req.input_token_logprobs_idx is None
            assert req.input_top_logprobs_val is None
            assert req.input_top_logprobs_idx is None

            # Compute input_token_logprobs_val
            # Always pad the first one with None.
            req.input_token_logprobs_val = [None]
            req.input_token_logprobs_val.extend(input_token_logprobs)
            # The last input logprob is for sampling, so just pop it out.
            req.input_token_logprobs_val.pop()

            # Compute input_token_logprobs_idx
            input_token_logprobs_idx = req.origin_input_ids[req.logprob_start_len :]
            # Clip the padded hash values from image tokens.
            # Otherwise, it will lead to detokenization errors.
            input_token_logprobs_idx = [
                x if x < self.model_config.vocab_size - 1 else 0
                for x in input_token_logprobs_idx
            ]
            req.input_token_logprobs_idx = input_token_logprobs_idx

            if req.top_logprobs_num > 0:
                req.input_top_logprobs_val = [None]
                req.input_top_logprobs_idx = [None]
                assert len(req.temp_input_token_ids_logprobs_val) == len(
                    req.temp_input_token_ids_logprobs_idx
                )
                for val, idx in zip(
                    req.temp_input_top_logprobs_val, req.temp_input_top_logprobs_idx
                ):
                    req.input_top_logprobs_val.extend(val)
                    req.input_top_logprobs_idx.extend(idx)

                # Last token is a sample token.
                req.input_top_logprobs_val.pop()
                req.input_top_logprobs_idx.pop()
                req.temp_input_top_logprobs_idx = None
                req.temp_input_top_logprobs_val = None

            if req.token_ids_logprob is not None:
                req.input_token_ids_logprobs_val = [None]
                req.input_token_ids_logprobs_idx = [None]

                for val, idx in zip(
                    req.temp_input_token_ids_logprobs_val,
                    req.temp_input_token_ids_logprobs_idx,
                    strict=True,
                ):
                    req.input_token_ids_logprobs_val.extend(val)
                    req.input_token_ids_logprobs_idx.extend(idx)

                # Last token is a sample token.
                req.input_token_ids_logprobs_val.pop()
                req.input_token_ids_logprobs_idx.pop()
                req.temp_input_token_ids_logprobs_idx = None
                req.temp_input_token_ids_logprobs_val = None

            if req.return_logprob:
                relevant_tokens_len = len(req.origin_input_ids) - req.logprob_start_len
                assert len(req.input_token_logprobs_val) == relevant_tokens_len
                assert len(req.input_token_logprobs_idx) == relevant_tokens_len
                if req.top_logprobs_num > 0:
                    assert len(req.input_top_logprobs_val) == relevant_tokens_len
                    assert len(req.input_top_logprobs_idx) == relevant_tokens_len
                if req.token_ids_logprob is not None:
                    assert len(req.input_token_ids_logprobs_val) == relevant_tokens_len
                    assert len(req.input_token_ids_logprobs_idx) == relevant_tokens_len

    def add_logprob_return_values(
        self,
        i: int,
        req: Req,
        pt: int,
        next_token_ids: List[int],
        num_input_logprobs: int,
        output: LogitsProcessorOutput,
    ):
        """Attach logprobs to the return values."""
        req.output_token_logprobs_val.append(output.next_token_logprobs[i])
        req.output_token_logprobs_idx.append(next_token_ids[i])

        self.add_input_logprob_return_values(
            i, req, output, pt, num_input_logprobs, last_prefill_chunk=True
        )

        if req.top_logprobs_num > 0:
            req.output_top_logprobs_val.append(output.next_token_top_logprobs_val[i])
            req.output_top_logprobs_idx.append(output.next_token_top_logprobs_idx[i])

        if req.token_ids_logprob is not None:
            req.output_token_ids_logprobs_val.append(
                output.next_token_token_ids_logprobs_val[i]
            )
            req.output_token_ids_logprobs_idx.append(
                output.next_token_token_ids_logprobs_idx[i]
            )

        return num_input_logprobs

    def stream_output(
        self, reqs: List[Req], return_logprob: bool, skip_req: Optional[Req] = None
    ):
        """Stream the output to detokenizer."""
        rids = []
        finished_reasons: List[BaseFinishReason] = []

        if self.is_generation:
            decoded_texts = []
            decode_ids_list = []
            read_offsets = []
            output_ids = []

            skip_special_tokens = []
            spaces_between_special_tokens = []
            no_stop_trim = []
            prompt_tokens = []
            completion_tokens = []
            cached_tokens = []
            spec_verify_ct = []
            output_hidden_states = None

            if return_logprob:
                input_token_logprobs_val = []
                input_token_logprobs_idx = []
                output_token_logprobs_val = []
                output_token_logprobs_idx = []
                input_top_logprobs_val = []
                input_top_logprobs_idx = []
                output_top_logprobs_val = []
                output_top_logprobs_idx = []
                input_token_ids_logprobs_val = []
                input_token_ids_logprobs_idx = []
                output_token_ids_logprobs_val = []
                output_token_ids_logprobs_idx = []
            else:
                input_token_logprobs_val = input_token_logprobs_idx = (
                    output_token_logprobs_val
                ) = output_token_logprobs_idx = input_top_logprobs_val = (
                    input_top_logprobs_idx
                ) = output_top_logprobs_val = output_top_logprobs_idx = (
                    input_token_ids_logprobs_val
                ) = input_token_ids_logprobs_idx = output_token_ids_logprobs_val = (
                    output_token_ids_logprobs_idx
                ) = None

            for req in reqs:
                if req is skip_req:
                    continue

                # Multimodal partial stream chunks break the detokenizer, so drop aborted requests here.
                if self.model_config.is_multimodal_gen and req.to_abort:
                    continue

                if (
                    req.finished()
                    # If stream, follow the given stream_interval
                    or (req.stream and len(req.output_ids) % self.stream_interval == 0)
                    # If not stream, we still want to output some tokens to get the benefit of incremental decoding.
                    # TODO(lianmin): this is wrong for speculative decoding because len(req.output_ids) does not
                    # always increase one-by-one.
                    or (
                        not req.stream
                        and len(req.output_ids) % 50 == 0
                        and not self.model_config.is_multimodal_gen
                    )
                ):
                    rids.append(req.rid)
                    finished_reasons.append(
                        req.finished_reason.to_json() if req.finished_reason else None
                    )
                    decoded_texts.append(req.decoded_text)
                    decode_ids, read_offset = req.init_incremental_detokenize()
                    decode_ids_list.append(decode_ids)
                    read_offsets.append(read_offset)
                    if self.skip_tokenizer_init:
                        output_ids.append(req.output_ids)
                    skip_special_tokens.append(req.sampling_params.skip_special_tokens)
                    spaces_between_special_tokens.append(
                        req.sampling_params.spaces_between_special_tokens
                    )
                    no_stop_trim.append(req.sampling_params.no_stop_trim)

                    prompt_tokens.append(len(req.origin_input_ids))
                    completion_tokens.append(len(req.output_ids))
                    cached_tokens.append(req.cached_tokens)

                    if not self.spec_algorithm.is_none():
                        spec_verify_ct.append(req.spec_verify_ct)

                    if return_logprob:
                        input_token_logprobs_val.append(req.input_token_logprobs_val)
                        input_token_logprobs_idx.append(req.input_token_logprobs_idx)
                        output_token_logprobs_val.append(req.output_token_logprobs_val)
                        output_token_logprobs_idx.append(req.output_token_logprobs_idx)
                        input_top_logprobs_val.append(req.input_top_logprobs_val)
                        input_top_logprobs_idx.append(req.input_top_logprobs_idx)
                        output_top_logprobs_val.append(req.output_top_logprobs_val)
                        output_top_logprobs_idx.append(req.output_top_logprobs_idx)
                        input_token_ids_logprobs_val.append(
                            req.input_token_ids_logprobs_val
                        )
                        input_token_ids_logprobs_idx.append(
                            req.input_token_ids_logprobs_idx
                        )
                        output_token_ids_logprobs_val.append(
                            req.output_token_ids_logprobs_val
                        )
                        output_token_ids_logprobs_idx.append(
                            req.output_token_ids_logprobs_idx
                        )

                    if req.return_hidden_states:
                        if output_hidden_states is None:
                            output_hidden_states = []
                        output_hidden_states.append(req.hidden_states)

            # Send to detokenizer
            if rids:
                if self.model_config.is_multimodal_gen:
                    raise NotImplementedError()
                self.send_to_detokenizer.send_pyobj(
                    BatchTokenIDOut(
                        rids,
                        finished_reasons,
                        decoded_texts,
                        decode_ids_list,
                        read_offsets,
                        output_ids,
                        skip_special_tokens,
                        spaces_between_special_tokens,
                        no_stop_trim,
                        prompt_tokens,
                        completion_tokens,
                        cached_tokens,
                        spec_verify_ct,
                        input_token_logprobs_val,
                        input_token_logprobs_idx,
                        output_token_logprobs_val,
                        output_token_logprobs_idx,
                        input_top_logprobs_val,
                        input_top_logprobs_idx,
                        output_top_logprobs_val,
                        output_top_logprobs_idx,
                        input_token_ids_logprobs_val,
                        input_token_ids_logprobs_idx,
                        output_token_ids_logprobs_val,
                        output_token_ids_logprobs_idx,
                        output_hidden_states,
                    )
                )
        else:  # embedding or reward model
            embeddings = []
            prompt_tokens = []
            for req in reqs:
                if req.finished():
                    rids.append(req.rid)
                    finished_reasons.append(req.finished_reason.to_json())
                    embeddings.append(req.embedding)
                    prompt_tokens.append(len(req.origin_input_ids))
            self.send_to_detokenizer.send_pyobj(
                BatchEmbeddingOut(rids, finished_reasons, embeddings, prompt_tokens)
            )

    def prepare_dp_attn_batch(self, local_batch: ScheduleBatch):
        # Check if other DP workers have running batches
        if local_batch is None:
            num_tokens = 0
        elif local_batch.forward_mode.is_decode():
            num_tokens = local_batch.batch_size()
        else:
            num_tokens = local_batch.extend_num_tokens

        local_num_tokens = torch.tensor([num_tokens], dtype=torch.int64)
        global_num_tokens = torch.empty(self.tp_size, dtype=torch.int64)
        torch.distributed.all_gather_into_tensor(
            global_num_tokens,
            local_num_tokens,
            group=self.tp_cpu_group,
        )

        if local_batch is None and global_num_tokens.max().item() > 0:
            local_batch = self.get_idle_batch()

        if local_batch is not None:
            local_batch.global_num_tokens = global_num_tokens.tolist()

            # Check forward mode for cuda graph
            if not self.server_args.disable_cuda_graph:
                forward_mode_state = torch.tensor(
                    (1 if local_batch.forward_mode.is_decode_or_idle() else 0),
                    dtype=torch.int32,
                )
                torch.distributed.all_reduce(
                    forward_mode_state,
                    op=torch.distributed.ReduceOp.MIN,
                    group=self.tp_cpu_group,
                )
                local_batch.can_run_dp_cuda_graph = forward_mode_state.item() == 1

        return local_batch

    def get_idle_batch(self):
        idle_batch = ScheduleBatch.init_new(
            [],
            self.req_to_token_pool,
            self.token_to_kv_pool_allocator,
            self.tree_cache,
            self.model_config,
            self.enable_overlap,
            self.spec_algorithm,
            self.server_args.enable_custom_logit_processor,
        )
        idle_batch.prepare_for_idle()
        return idle_batch

    def move_ready_grammar_requests(self):
        """Move requests whose grammar objects are ready from grammar_queue to waiting_queue."""
        num_ready_reqs = 0
        for req in self.grammar_queue:
            try:
                req.grammar = req.grammar.result(timeout=0.05)
                num_ready_reqs += 1
            except futures._base.TimeoutError:
                break

        if self.server_args.enable_dp_attention:
            tp_size = self.attn_tp_size
            tp_group = self.attn_tp_cpu_group
        else:
            tp_size = self.tp_size
            tp_group = self.tp_cpu_group

        if tp_size > 1:
            # Sync across TP ranks to make sure they have the same number of ready requests
            tensor = torch.tensor(num_ready_reqs, dtype=torch.int32)
            torch.distributed.all_reduce(
                tensor, op=torch.distributed.ReduceOp.MAX, group=tp_group
            )
            num_ready_reqs_max = tensor.item()
            for i in range(num_ready_reqs, num_ready_reqs_max):
                self.grammar_queue[i].grammar = self.grammar_queue[i].grammar.result()
            num_ready_reqs = num_ready_reqs_max

        self._extend_requests_to_queue(self.grammar_queue[:num_ready_reqs])
        self.grammar_queue = self.grammar_queue[num_ready_reqs:]

    def flush_cache_wrapped(self, recv_req: FlushCacheReq):
        self.flush_cache()

    def flush_cache(self):
        """Flush the memory pool and cache."""
        if len(self.waiting_queue) == 0 and (
            self.running_batch is None or len(self.running_batch.reqs) == 0
        ):
            self.cur_batch = None
            self.last_batch = None
            self.tree_cache.reset()
            self.tree_cache_metrics = {"total": 0, "hit": 0}
            if self.grammar_backend:
                self.grammar_backend.reset()
            self.req_to_token_pool.clear()
            self.token_to_kv_pool_allocator.clear()

            if not self.spec_algorithm.is_none():
                self.draft_worker.model_runner.req_to_token_pool.clear()
                self.draft_worker.model_runner.token_to_kv_pool_allocator.clear()

            self.num_generated_tokens = 0
            self.forward_ct_decode = 0
            self.spec_num_total_accepted_tokens = 0
            self.spec_num_total_forward_ct = 0
            self.cum_spec_accept_length = 0
            self.cum_spec_accept_count = 0
            torch.cuda.empty_cache()
            logger.info("Cache flushed successfully!")
            if_success = True
        else:
            logging.warning(
                f"Cache not flushed because there are pending requests. "
                f"#queue-req: {len(self.waiting_queue)}, "
                f"#running-req: {0 if self.running_batch is None else len(self.running_batch.reqs)}"
            )
            if_success = False
        return if_success

    def get_internal_state(self, recv_req: GetInternalStateReq):
        ret = dict(global_server_args_dict)
        ret["last_gen_throughput"] = self.last_gen_throughput
        if not self.spec_algorithm.is_none() and self.cum_spec_accept_count > 0:
            ret["avg_spec_accept_length"] = (
                self.cum_spec_accept_length / self.cum_spec_accept_count
            )

        if RECORD_STEP_TIME:
            ret["step_time_dict"] = self.step_time_dict
        return GetInternalStateReqOutput(
            internal_state=ret,
        )

    def set_internal_state(self, recv_req: SetInternalStateReq):
        server_args_dict = recv_req.server_args
        args_allow_update = set(
            [
                "speculative_accept_threshold_single",
                "speculative_accept_threshold_acc",
            ]
        )
        if_success = True
        for k, v in server_args_dict.items():
            if k not in args_allow_update:
                logging.warning(f"Updating {k} is not supported.")
                if_success = False
                break
        if if_success:
            if not self.spec_algorithm.is_none() and self.cum_spec_accept_count > 0:
                avg_spec_accept_length = (
                    self.cum_spec_accept_length / self.cum_spec_accept_count
                )
                logger.info(f"{avg_spec_accept_length=}")
            self.cum_spec_accept_length = self.cum_spec_accept_count = 0
            for k, v in server_args_dict.items():
                global_server_args_dict[k] = v
            logger.info(f"Global server args updated! " f"{global_server_args_dict=}")
        return SetInternalStateReqOutput(
            updated=True,
            server_args=global_server_args_dict,
        )

    def abort_request(self, recv_req: AbortReq):
        # Delete requests in the waiting queue
        to_del = None
        for i, req in enumerate(self.waiting_queue):
            if req.rid == recv_req.rid:
                to_del = i
                break

        if to_del is not None:
            del self.waiting_queue[to_del]
            logger.debug(f"Abort queued request. {req.rid=}")
            return

        # Delete requests in the running batch
        if self.running_batch:
            for req in self.running_batch.reqs:
                if req.rid == recv_req.rid and not req.finished():
                    logger.debug(f"Abort running request. {req.rid=}")
                    req.to_abort = True
                    break

    def update_weights_from_disk(self, recv_req: UpdateWeightFromDiskReqInput):
        """In-place update of the weights from disk."""
        success, message = self.tp_worker.update_weights_from_disk(recv_req)
        if success:
            flash_cache_success = self.flush_cache()
            assert flash_cache_success, "Cache flush failed after updating weights"
        else:
            logger.error(message)
        return UpdateWeightFromDiskReqOutput(success, message, 0)

    def init_weights_update_group(self, recv_req: InitWeightsUpdateGroupReqInput):
        """Initialize the online model parameter update group."""
        success, message = self.tp_worker.init_weights_update_group(recv_req)
        return InitWeightsUpdateGroupReqOutput(success, message)

    def update_weights_from_distributed(
        self,
        recv_req: UpdateWeightsFromDistributedReqInput,
    ) -> Tuple[bool, str]:
        """Update the online model parameter."""
        success, message = self.tp_worker.update_weights_from_distributed(recv_req)
        if success:
            flash_cache_success = self.flush_cache()
            assert flash_cache_success, "Cache flush failed after updating weights"
        else:
            logger.error(message)
        return UpdateWeightsFromDistributedReqOutput(success, message)

    def update_weights_from_tensor(self, recv_req: UpdateWeightsFromTensorReqInput):
        """Update the online model parameter from tensors."""
        success, message = self.tp_worker.update_weights_from_tensor(recv_req)
        # TODO extract common code b/t update_weights_from_distributed and update_weights_from_tensor later
        if success:
            if recv_req.flush_cache:
                flash_cache_success = self.flush_cache()
                assert flash_cache_success, "Cache flush failed after updating weights"
        else:
            logger.error(message)
        return UpdateWeightsFromTensorReqOutput(success, message)

    def get_weights_by_name(self, recv_req: GetWeightsByNameReqInput):
        parameter = self.tp_worker.get_weights_by_name(recv_req)
        return GetWeightsByNameReqOutput(parameter)

    def release_memory_occupation(self, recv_req: ReleaseMemoryOccupationReqInput):
        self.stashed_model_static_state = _export_static_state(
            self.tp_worker.worker.model_runner.model
        )
        self.memory_saver_adapter.pause()
        self.flush_cache()
        return ReleaseMemoryOccupationReqOutput()

    def resume_memory_occupation(self, recv_req: ResumeMemoryOccupationReqInput):
        self.memory_saver_adapter.resume()
        _import_static_state(
            self.tp_worker.worker.model_runner.model, self.stashed_model_static_state
        )
        del self.stashed_model_static_state
        return ResumeMemoryOccupationReqOutput()

    def profile(self, recv_req: ProfileReq):
        if recv_req.type == ProfileReqType.START_PROFILE:
            return self.start_profile(
                recv_req.output_dir, recv_req.num_steps, recv_req.activities
            )
        else:
            return self.stop_profile()

    def start_profile(
        self,
        output_dir: Optional[str],
        num_steps: Optional[int],
        activities: Optional[List[str]],
    ) -> None:
        if self.torch_profiler_activities:
            return ProfileReqOutput(
                success=False,
                message="Profiling is already in progress. Call /stop_profile first.",
            )

        if output_dir is None:
            output_dir = os.getenv("SGLANG_TORCH_PROFILER_DIR", "/tmp")
        if activities is None:
            activities = ["CPU", "GPU"]

        self.torch_profiler_output_dir = output_dir
        self.torch_profiler_activities = activities
        logger.info(
            "Profiling starts. Traces will be saved to: %s",
            self.torch_profiler_output_dir,
        )

        activity_map = {
            "CPU": torch.profiler.ProfilerActivity.CPU,
            "GPU": torch.profiler.ProfilerActivity.CUDA,
        }
        torchprof_activities = [
            activity_map[a] for a in activities if a in activity_map
        ]

        if torchprof_activities:
            self.torch_profiler = torch.profiler.profile(
                activities=torchprof_activities,
                with_stack=True,
            )
            self.torch_profiler.start()

        if "MEM" in activities:
            torch.cuda.memory._record_memory_history(max_entries=100000)

        if num_steps:
            self.profiler_target_forward_ct = self.forward_ct + num_steps
            # The caller will be notified when reaching profiler_target_forward_ct
        else:
            self.profiler_target_forward_ct = None
            return ProfileReqOutput(success=True, message="Succeeded")

    def stop_profile(self) -> None:
        if self.torch_profiler_activities is None:
            return

        logger.info("Stop profiling...")
        if self.torch_profiler is not None:
            self.torch_profiler.stop()
            self.torch_profiler.export_chrome_trace(
                os.path.join(
                    self.torch_profiler_output_dir,
                    str(time.time()) + f"-TP-{self.tp_rank}" + ".trace.json.gz",
                )
            )

        if "MEM" in self.torch_profiler_activities:
            memory_profile_path = os.path.join(
                self.torch_profiler_trace_dir,
                str(time.time()) + f"-TP-{self.tp_rank}-memory" + ".pickle",
            )
            torch.cuda.memory._dump_snapshot(memory_profile_path)
            torch.cuda.memory._record_memory_history(enabled=None)

        logger.info(
            "Profiling done. Traces are saved to: %s",
            self.torch_profiler_output_dir,
        )
        self.torch_profiler = None
        self.torch_profiler_output_dir = None
        self.torch_profiler_activities = None

        if self.profiler_target_forward_ct:
            self.send_to_tokenizer.send_pyobj(
                ProfileReqOutput(success=True, message="Succeeded.")
            )

    def open_session(self, recv_req: OpenSessionReqInput):
        # handle error
        session_id = recv_req.session_id
        if session_id in self.sessions:
            logger.warning(f"session id {session_id} already exist, cannot open.")
            return OpenSessionReqOutput(session_id, False)
        elif session_id is None:
            logger.warning("session id is None, cannot open.")
            return OpenSessionReqOutput(session_id, False)
        else:
            self.sessions[session_id] = Session(
                recv_req.capacity_of_str_len, session_id
            )
            return OpenSessionReqOutput(session_id, True)

    def close_session(self, recv_req: CloseSessionReqInput):
        # handle error
        session_id = recv_req.session_id
        if session_id not in self.sessions:
            logger.warning(f"session id {session_id} does not exist, cannot delete.")
        else:
            del self.sessions[session_id]


def is_health_check_generate_req(recv_req):
    return getattr(recv_req, "rid", "").startswith("HEALTH_CHECK")


def _export_static_state(model):
    return dict(
        buffers=[
            (name, buffer.detach().clone()) for name, buffer in model.named_buffers()
        ]
    )


def _import_static_state(model, static_params):
    self_named_buffers = dict(model.named_buffers())
    for name, tensor in static_params["buffers"]:
        self_named_buffers[name][...] = tensor


def run_scheduler_process(
    server_args: ServerArgs,
    port_args: PortArgs,
    gpu_id: int,
    tp_rank: int,
    dp_rank: Optional[int],
    pipe_writer,
):
    # Config the process
    # kill_itself_when_parent_died()  # This is disabled because it does not work for `--dp 2`
    setproctitle.setproctitle(f"sglang::scheduler_{dp_rank}")
    faulthandler.enable()
    parent_process = psutil.Process().parent()

    # [For Router] if env var "SGLANG_DP_RANK" exist, set dp_rank to the value of the env var
    if dp_rank is None and "SGLANG_DP_RANK" in os.environ:
        dp_rank = int(os.environ["SGLANG_DP_RANK"])

    # Configure the logger
    if dp_rank is None:
        prefix = f" TP{tp_rank}"
    else:
        prefix = f" DP{dp_rank} TP{tp_rank}"
    configure_logger(server_args, prefix=prefix)
    suppress_other_loggers()

    # Set cpu affinity to this gpu process
    if get_bool_env_var("SGLANG_SET_CPU_AFFINITY"):
        set_gpu_proc_affinity(server_args.tp_size, server_args.nnodes, gpu_id)

    # Create a scheduler and run the event loop
    try:
        scheduler = Scheduler(server_args, port_args, gpu_id, tp_rank, dp_rank)
        pipe_writer.send(
            {
                "status": "ready",
                "max_total_num_tokens": scheduler.max_total_num_tokens,
                "max_req_input_len": scheduler.max_req_input_len,
            }
        )
        if scheduler.enable_overlap:
            scheduler.event_loop_overlap()
        else:
            scheduler.event_loop_normal()
    except Exception:
        traceback = get_exception_traceback()
        logger.error(f"Scheduler hit an exception: {traceback}")
        parent_process.send_signal(signal.SIGQUIT)<|MERGE_RESOLUTION|>--- conflicted
+++ resolved
@@ -323,12 +323,8 @@
             if self.enable_hierarchical_cache:
                 self.tree_cache = HiRadixCache(
                     req_to_token_pool=self.req_to_token_pool,
-<<<<<<< HEAD
-                    token_to_kv_pool=self.token_to_kv_pool,
+                    token_to_kv_pool_allocator=self.token_to_kv_pool_allocator,
                     tp_cache_group=self.tp_worker.get_tp_cache_group(),
-=======
-                    token_to_kv_pool_allocator=self.token_to_kv_pool_allocator,
->>>>>>> aee30630
                 )
             else:
                 self.tree_cache = RadixCache(
