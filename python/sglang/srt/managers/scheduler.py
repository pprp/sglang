# Copyright 2023-2024 SGLang Team
# Licensed under the Apache License, Version 2.0 (the "License");
# you may not use this file except in compliance with the License.
# You may obtain a copy of the License at
#
#     http://www.apache.org/licenses/LICENSE-2.0
#
# Unless required by applicable law or agreed to in writing, software
# distributed under the License is distributed on an "AS IS" BASIS,
# WITHOUT WARRANTIES OR CONDITIONS OF ANY KIND, either express or implied.
# See the License for the specific language governing permissions and
# limitations under the License.
# ==============================================================================
"""A scheduler that manages a tensor parallel GPU worker."""

import faulthandler
import logging
import os
import signal
import sys
import threading
import time
import warnings
from collections import defaultdict, deque
from concurrent import futures
from dataclasses import dataclass
from http import HTTPStatus
from types import SimpleNamespace
from typing import Dict, List, Optional, Tuple, Union

import psutil
import setproctitle
import torch
import zmq

from sglang.global_config import global_config
from sglang.srt.configs.model_config import ModelConfig
from sglang.srt.constrained.base_grammar_backend import create_grammar_backend
from sglang.srt.hf_transformers_utils import get_processor, get_tokenizer
from sglang.srt.layers.dp_attention import compute_dp_attention_world_info
from sglang.srt.layers.logits_processor import LogitsProcessorOutput
from sglang.srt.managers.io_struct import (
    AbortReq,
    BatchEmbeddingOut,
    BatchTokenIDOut,
    CloseSessionReqInput,
    FlushCacheReq,
    GetInternalStateReq,
    GetInternalStateReqOutput,
    GetWeightsByNameReqInput,
    GetWeightsByNameReqOutput,
    HealthCheckOutput,
    InitWeightsUpdateGroupReqInput,
    InitWeightsUpdateGroupReqOutput,
    OpenSessionReqInput,
    OpenSessionReqOutput,
    ProfileReq,
    ProfileReqOutput,
    ProfileReqType,
    ReleaseMemoryOccupationReqInput,
    ReleaseMemoryOccupationReqOutput,
    ResumeMemoryOccupationReqInput,
    ResumeMemoryOccupationReqOutput,
    SetInternalStateReq,
    SetInternalStateReqOutput,
    TokenizedEmbeddingReqInput,
    TokenizedGenerateReqInput,
    UpdateWeightFromDiskReqInput,
    UpdateWeightFromDiskReqOutput,
    UpdateWeightsFromDistributedReqInput,
    UpdateWeightsFromDistributedReqOutput,
    UpdateWeightsFromTensorReqInput,
    UpdateWeightsFromTensorReqOutput,
)
from sglang.srt.managers.schedule_batch import (
    FINISH_ABORT,
    BaseFinishReason,
    ImageInputs,
    Req,
    ScheduleBatch,
    global_server_args_dict,
)
from sglang.srt.managers.schedule_policy import (
    AddReqResult,
    PrefillAdder,
    SchedulePolicy,
)
from sglang.srt.managers.session_controller import Session
from sglang.srt.managers.tp_worker import TpModelWorker
from sglang.srt.managers.tp_worker_overlap_thread import TpModelWorkerClient
from sglang.srt.managers.utils import validate_input_length
from sglang.srt.mem_cache.chunk_cache import ChunkCache
from sglang.srt.mem_cache.hiradix_cache import HiRadixCache
from sglang.srt.mem_cache.radix_cache import RadixCache
from sglang.srt.metrics.collector import SchedulerMetricsCollector, SchedulerStats
from sglang.srt.model_executor.forward_batch_info import ForwardMode
from sglang.srt.server_args import PortArgs, ServerArgs
from sglang.srt.speculative.spec_info import SpeculativeAlgorithm
from sglang.srt.torch_memory_saver_adapter import TorchMemorySaverAdapter
from sglang.srt.utils import (
    broadcast_pyobj,
    configure_logger,
    crash_on_warnings,
    get_bool_env_var,
    get_zmq_socket,
    pyspy_dump_schedulers,
    set_gpu_proc_affinity,
    set_random_seed,
    suppress_other_loggers,
)
from sglang.utils import TypeBasedDispatcher, get_exception_traceback

logger = logging.getLogger(__name__)

# Test retract decode for debugging purposes
TEST_RETRACT = get_bool_env_var("SGLANG_TEST_RETRACT")
RECORD_STEP_TIME = get_bool_env_var("SGLANG_RECORD_STEP_TIME")


@dataclass
class GenerationBatchResult:
    logits_output: LogitsProcessorOutput
    next_token_ids: List[int]
    extend_input_len_per_req: List[int]
    extend_logprob_start_len_per_req: List[int]
    bid: int


@dataclass
class EmbeddingBatchResult:
    embeddings: torch.Tensor
    bid: int


class Scheduler:
    """A scheduler that manages a tensor parallel GPU worker."""

    def __init__(
        self,
        server_args: ServerArgs,
        port_args: PortArgs,
        gpu_id: int,
        tp_rank: int,
        dp_rank: Optional[int],
    ):
        # Parse args
        self.server_args = server_args
        self.tp_rank = tp_rank
        self.tp_size = server_args.tp_size
        self.schedule_policy = server_args.schedule_policy
        self.lora_paths = server_args.lora_paths
        self.max_loras_per_batch = server_args.max_loras_per_batch
        self.enable_overlap = not server_args.disable_overlap_schedule
        self.skip_tokenizer_init = server_args.skip_tokenizer_init
        self.enable_metrics = server_args.enable_metrics
        self.stream_interval = server_args.stream_interval
        self.spec_algorithm = SpeculativeAlgorithm.from_string(
            server_args.speculative_algorithm
        )
        self.gpu_id = gpu_id
        self.enable_hierarchical_cache = server_args.enable_hierarchical_cache

        # Distributed rank info
        self.dp_size = server_args.dp_size
        self.attn_tp_rank, self.attn_tp_size, self.dp_rank = (
            compute_dp_attention_world_info(
                server_args.enable_dp_attention,
                self.tp_rank,
                self.tp_size,
                self.dp_size,
            )
        )

        # Init inter-process communication
        context = zmq.Context(2)
        if self.attn_tp_rank == 0:
            self.recv_from_tokenizer = get_zmq_socket(
                context, zmq.PULL, port_args.scheduler_input_ipc_name, False
            )
            self.send_to_tokenizer = get_zmq_socket(
                context, zmq.PUSH, port_args.tokenizer_ipc_name, False
            )

            if server_args.skip_tokenizer_init:
                # Directly send to the TokenizerManager
                self.send_to_detokenizer = get_zmq_socket(
                    context, zmq.PUSH, port_args.tokenizer_ipc_name, False
                )
            else:
                # Send to the DetokenizerManager
                self.send_to_detokenizer = get_zmq_socket(
                    context, zmq.PUSH, port_args.detokenizer_ipc_name, False
                )
        else:
            self.recv_from_tokenizer = None
            self.send_to_tokenizer = SimpleNamespace(send_pyobj=lambda x: None)
            self.send_to_detokenizer = SimpleNamespace(send_pyobj=lambda x: None)

        # Init tokenizer
        self.init_tokenizer()

        # Check whether overlap can be enabled
        if not self.is_generation:
            self.enable_overlap = False
            logger.info("Overlap scheduler is disabled for embedding models.")
        if self.model_config.is_multimodal:
            self.enable_overlap = False
            logger.info("Overlap scheduler is disabled for multimodal models.")

        # Launch a tensor parallel worker
        if self.enable_overlap:
            TpWorkerClass = TpModelWorkerClient
        else:
            TpWorkerClass = TpModelWorker

        self.tp_worker = TpWorkerClass(
            server_args=server_args,
            gpu_id=gpu_id,
            tp_rank=tp_rank,
            dp_rank=dp_rank,
            nccl_port=port_args.nccl_port,
        )

        # Launch a draft worker for speculative decoding
        if self.spec_algorithm.is_eagle():
            from sglang.srt.speculative.eagle_worker import EAGLEWorker

            self.draft_worker = EAGLEWorker(
                gpu_id=gpu_id,
                tp_rank=tp_rank,
                server_args=server_args,
                nccl_port=port_args.nccl_port,
                target_worker=self.tp_worker,
                dp_rank=dp_rank,
            )
        else:
            self.draft_worker = None

        # Get token and memory info from the model worker
        (
            self.max_total_num_tokens,
            self.max_prefill_tokens,
            self.max_running_requests,
            self.max_req_len,
            self.max_req_input_len,
            self.random_seed,
            self.device,
            worker_global_server_args_dict,
            _,
            _,
            _,
        ) = self.tp_worker.get_worker_info()
        self.tp_cpu_group = self.tp_worker.get_tp_cpu_group()
        self.attn_tp_cpu_group = self.tp_worker.get_attention_tp_cpu_group()
        self.pad_input_ids_func = self.tp_worker.get_pad_input_ids_func()
        global_server_args_dict.update(worker_global_server_args_dict)
        set_random_seed(self.random_seed)

        # Print debug info
        logger.info(
            f"max_total_num_tokens={self.max_total_num_tokens}, "
            f"chunked_prefill_size={server_args.chunked_prefill_size}, "
            f"max_prefill_tokens={self.max_prefill_tokens}, "
            f"max_running_requests={self.max_running_requests}, "
            f"context_len={self.model_config.context_len}"
        )

        # Init memory pool and cache
<<<<<<< HEAD
        self.req_to_token_pool, self.token_to_kv_pool_allocator = (
            self.tp_worker.get_memory_pool()
        )

        if (
            server_args.chunked_prefill_size is not None
            and server_args.disable_radix_cache
        ):
            self.tree_cache = ChunkCache(
                req_to_token_pool=self.req_to_token_pool,
                token_to_kv_pool_allocator=self.token_to_kv_pool_allocator,
            )
        else:
            if self.enable_hierarchical_cache:
                self.tree_cache = HiRadixCache(
                    req_to_token_pool=self.req_to_token_pool,
                    token_to_kv_pool_allocator=self.token_to_kv_pool_allocator,
                    tp_cache_group=self.tp_worker.get_tp_cache_group(),
                )
            else:
                self.tree_cache = RadixCache(
                    req_to_token_pool=self.req_to_token_pool,
                    token_to_kv_pool_allocator=self.token_to_kv_pool_allocator,
                    disable=server_args.disable_radix_cache,
                )

        self.policy = SchedulePolicy(
            self.schedule_policy, self.tree_cache, self.enable_hierarchical_cache
        )
=======
        self.init_memory_pool_and_cache()
>>>>>>> d557319a

        # Init running status
        self.waiting_queue: List[Req] = []
        # The running decoding batch for continuous batching
        self.running_batch: Optional[ScheduleBatch] = None
        # The current forward batch
        self.cur_batch: Optional[ScheduleBatch] = None
        # The current forward batch
        self.last_batch: Optional[ScheduleBatch] = None
        self.forward_ct = 0
        self.forward_ct_decode = 0
        self.num_generated_tokens = 0
        self.last_decode_stats_tic = time.time()
        self.return_health_check_ct = 0
        self.current_stream = torch.get_device_module(self.device).current_stream()
        if self.device == "cpu":
            self.current_stream.synchronize = lambda: None  # No-op for CPU

        # Init session info
        self.sessions: Dict[str, Session] = {}

        # Init chunked prefill
        self.chunked_prefill_size = server_args.chunked_prefill_size
        if self.chunked_prefill_size <= 0:  # -1 means disable
            self.chunked_prefill_size = None
        self.chunked_req = None
        self.is_mixed_chunk = (
            self.chunked_prefill_size is not None and server_args.enable_mixed_chunk
        )

        # Init the grammar backend for constrained generation
        self.grammar_queue: List[Req] = []
        if not server_args.skip_tokenizer_init:
            self.grammar_backend = create_grammar_backend(
                server_args, self.tokenizer, self.model_config.vocab_size
            )
        else:
            self.grammar_backend = None

        # Init schedule policy and new token estimation
        self.policy = SchedulePolicy(self.schedule_policy, self.tree_cache)
        assert (
            server_args.schedule_conservativeness >= 0
        ), "Invalid schedule_conservativeness"
        self.init_new_token_ratio = min(
            global_config.default_init_new_token_ratio
            * server_args.schedule_conservativeness,
            1.0,
        )
        self.min_new_token_ratio = min(
            self.init_new_token_ratio
            * global_config.default_min_new_token_ratio_factor,
            1.0,
        )
        self.new_token_ratio_decay = (
            self.init_new_token_ratio - self.min_new_token_ratio
        ) / global_config.default_new_token_ratio_decay_steps
        self.new_token_ratio = self.init_new_token_ratio

        # Tell whether the current running batch is full so that we can skip
        # the check of whether to prefill new requests.
        # This is an optimization to reduce the overhead of the prefill check.
        self.batch_is_full = False

        # Init watchdog thread
        self.watchdog_timeout = server_args.watchdog_timeout
        t = threading.Thread(target=self.watchdog_thread, daemon=True)
        t.start()
        self.parent_process = psutil.Process().parent()

        # Init memory saver
        self.memory_saver_adapter = TorchMemorySaverAdapter.create(
            enable=server_args.enable_memory_saver
        )

        # Init profiler
        self.torch_profiler = None
        self.torch_profiler_output_dir: Optional[str] = None
        self.torch_profiler_activities: Optional[List[str]] = None
        self.profiler_target_forward_ct: Optional[int] = None

        # Init metrics stats
        self.init_metrics()

        # Init request dispatcher
        self._request_dispatcher = TypeBasedDispatcher(
            [
                (TokenizedGenerateReqInput, self.handle_generate_request),
                (TokenizedEmbeddingReqInput, self.handle_embedding_request),
                (FlushCacheReq, self.flush_cache_wrapped),
                (AbortReq, self.abort_request),
                (OpenSessionReqInput, self.open_session),
                (CloseSessionReqInput, self.close_session),
                (UpdateWeightFromDiskReqInput, self.update_weights_from_disk),
                (InitWeightsUpdateGroupReqInput, self.init_weights_update_group),
                (
                    UpdateWeightsFromDistributedReqInput,
                    self.update_weights_from_distributed,
                ),
                (UpdateWeightsFromTensorReqInput, self.update_weights_from_tensor),
                (GetWeightsByNameReqInput, self.get_weights_by_name),
                (ReleaseMemoryOccupationReqInput, self.release_memory_occupation),
                (ResumeMemoryOccupationReqInput, self.resume_memory_occupation),
                (ProfileReq, self.profile),
                (GetInternalStateReq, self.get_internal_state),
                (SetInternalStateReq, self.set_internal_state),
            ]
        )

    def init_tokenizer(self):
        server_args = self.server_args

        self.model_config = ModelConfig(
            server_args.model_path,
            trust_remote_code=server_args.trust_remote_code,
            revision=server_args.revision,
            context_length=server_args.context_length,
            model_override_args=server_args.json_model_override_args,
            is_embedding=server_args.is_embedding,
            dtype=server_args.dtype,
            quantization=server_args.quantization,
        )
        self.is_generation = self.model_config.is_generation

        if server_args.skip_tokenizer_init:
            self.tokenizer = self.processor = None
        else:
            if self.model_config.is_multimodal:
                self.processor = get_processor(
                    server_args.tokenizer_path,
                    tokenizer_mode=server_args.tokenizer_mode,
                    trust_remote_code=server_args.trust_remote_code,
                    revision=server_args.revision,
                )
                self.tokenizer = self.processor.tokenizer
            else:
                self.tokenizer = get_tokenizer(
                    server_args.tokenizer_path,
                    tokenizer_mode=server_args.tokenizer_mode,
                    trust_remote_code=server_args.trust_remote_code,
                    revision=server_args.revision,
                )

    def init_memory_pool_and_cache(self):
        server_args = self.server_args

        self.req_to_token_pool, self.token_to_kv_pool_allocator = (
            self.tp_worker.get_memory_pool()
        )

        if (
            server_args.chunked_prefill_size is not None
            and server_args.disable_radix_cache
        ):
            self.tree_cache = ChunkCache(
                req_to_token_pool=self.req_to_token_pool,
                token_to_kv_pool_allocator=self.token_to_kv_pool_allocator,
            )
        else:
            if self.enable_hierarchical_cache:
                self.tree_cache = HiRadixCache(
                    req_to_token_pool=self.req_to_token_pool,
                    token_to_kv_pool_allocator=self.token_to_kv_pool_allocator,
                )
            else:
                self.tree_cache = RadixCache(
                    req_to_token_pool=self.req_to_token_pool,
                    token_to_kv_pool_allocator=self.token_to_kv_pool_allocator,
                    disable=server_args.disable_radix_cache,
                )

        self.decode_mem_cache_buf_multiplier = (
            1
            if self.spec_algorithm.is_none()
            else (
                server_args.speculative_num_draft_tokens
                + (
                    server_args.speculative_eagle_topk
                    * server_args.speculative_num_steps
                )
            )
        )

    def init_metrics(self):
        # The largest prefill length of a single request
        self._largest_prefill_len: int = 0
        # The largest context length (prefill + generation) of a single request
        self._largest_prefill_decode_len: int = 0
        self.last_gen_throughput: float = 0.0
        self.step_time_dict = defaultdict(list)  # Dict[batch size -> step time]
        self.spec_num_total_accepted_tokens = 0
        self.spec_num_total_forward_ct = 0
        self.cum_spec_accept_length = 0
        self.cum_spec_accept_count = 0
        self.stats = SchedulerStats()
        if self.enable_metrics:
            engine_type = "unified"
            self.metrics_collector = SchedulerMetricsCollector(
                labels={
                    "model_name": self.server_args.served_model_name,
                    "engine_type": engine_type,
                },
            )

    @torch.no_grad()
    def event_loop_normal(self):
        """A normal scheduler loop."""
        while True:
            recv_reqs = self.recv_requests()
            self.process_input_requests(recv_reqs)

            batch = self.get_next_batch_to_run()
            self.cur_batch = batch

            if batch:
                result = self.run_batch(batch)
                self.process_batch_result(batch, result)
            else:
                # When the server is idle, so self-check and re-init some states
                self.check_memory()
                self.new_token_ratio = self.init_new_token_ratio

            self.last_batch = batch

    @torch.no_grad()
    def event_loop_overlap(self):
        """A scheduler loop that overlaps the CPU processing and GPU computation."""
        self.result_queue = deque()

        while True:
            recv_reqs = self.recv_requests()
            self.process_input_requests(recv_reqs)

            batch = self.get_next_batch_to_run()
            self.cur_batch = batch

            if batch:
                result = self.run_batch(batch)
                self.result_queue.append((batch.copy(), result))

                if self.last_batch is None:
                    # Create a dummy first batch to start the pipeline for overlap schedule.
                    # It is now used for triggering the sampling_info_done event.
                    tmp_batch = ScheduleBatch(
                        reqs=None,
                        forward_mode=ForwardMode.DUMMY_FIRST,
                        next_batch_sampling_info=self.tp_worker.cur_sampling_info,
                    )
                    self.process_batch_result(tmp_batch, None)

            if self.last_batch:
                # Process the results of the last batch
                tmp_batch, tmp_result = self.result_queue.popleft()
                tmp_batch.next_batch_sampling_info = (
                    self.tp_worker.cur_sampling_info if batch else None
                )
                self.process_batch_result(tmp_batch, tmp_result)
            elif batch is None:
                # When the server is idle, so self-check and re-init some states
                self.check_memory()
                self.new_token_ratio = self.init_new_token_ratio

            self.last_batch = batch

    def recv_requests(self) -> List[Req]:
        """Receive results at tp_rank = 0 and broadcast it to all other TP ranks."""
        if self.attn_tp_rank == 0:
            recv_reqs = []

            while True:
                try:
                    recv_req = self.recv_from_tokenizer.recv_pyobj(zmq.NOBLOCK)
                except zmq.ZMQError:
                    break
                recv_reqs.append(recv_req)
        else:
            recv_reqs = None

        if self.server_args.enable_dp_attention:
            if self.attn_tp_rank == 0:
                work_reqs = [
                    req
                    for req in recv_reqs
                    if isinstance(
                        req, (TokenizedGenerateReqInput, TokenizedEmbeddingReqInput)
                    )
                ]
                control_reqs = [
                    req
                    for req in recv_reqs
                    if not isinstance(
                        req, (TokenizedGenerateReqInput, TokenizedEmbeddingReqInput)
                    )
                ]
            else:
                work_reqs = None
                control_reqs = None

            if self.attn_tp_size != 1:
                attn_tp_rank_0 = self.dp_rank * self.attn_tp_size
                work_reqs = broadcast_pyobj(
                    work_reqs,
                    self.attn_tp_rank,
                    self.attn_tp_cpu_group,
                    src=attn_tp_rank_0,
                )
            if self.tp_size != 1:
                control_reqs = broadcast_pyobj(
                    control_reqs, self.tp_rank, self.tp_cpu_group
                )
            recv_reqs = work_reqs + control_reqs
        elif self.tp_size != 1:
            recv_reqs = broadcast_pyobj(recv_reqs, self.tp_rank, self.tp_cpu_group)
        return recv_reqs

    def process_input_requests(self, recv_reqs: List):
        for recv_req in recv_reqs:
            # If it is a health check generation request and there are running requests, ignore it.
            if is_health_check_generate_req(recv_req) and (
                self.chunked_req is not None or self.running_batch is not None
            ):
                self.return_health_check_ct += 1
                continue

            output = self._request_dispatcher(recv_req)
            if output is not None:
                self.send_to_tokenizer.send_pyobj(output)

    def handle_generate_request(
        self,
        recv_req: TokenizedGenerateReqInput,
    ):
        # Create a new request
        if (
            recv_req.session_params is None
            or recv_req.session_params.id is None
            or recv_req.session_params.id not in self.sessions
        ):
            if recv_req.input_embeds is not None:
                # Generate fake input_ids based on the length of input_embeds
                seq_length = len(recv_req.input_embeds)
                fake_input_ids = [1] * seq_length
                recv_req.input_ids = fake_input_ids

            # Handle custom logit processor passed to the request
            custom_logit_processor = recv_req.custom_logit_processor
            if (
                not self.server_args.enable_custom_logit_processor
                and custom_logit_processor is not None
            ):
                logger.warning(
                    "The SGLang server is not configured to enable custom logit processor."
                    "The custom logit processor passed in will be ignored."
                    "Please set --enable-custom-logits-processor to enable this feature."
                )
                custom_logit_processor = None

            req = Req(
                recv_req.rid,
                recv_req.input_text,
                recv_req.input_ids,
                recv_req.sampling_params,
                return_logprob=recv_req.return_logprob,
                top_logprobs_num=recv_req.top_logprobs_num,
                token_ids_logprob=recv_req.token_ids_logprob,
                stream=recv_req.stream,
                lora_path=recv_req.lora_path,
                input_embeds=recv_req.input_embeds,
                custom_logit_processor=custom_logit_processor,
                return_hidden_states=recv_req.return_hidden_states,
                eos_token_ids=self.model_config.hf_eos_token_id,
            )
            req.tokenizer = self.tokenizer

            if (
                recv_req.session_params is not None
                and recv_req.session_params.id is not None
            ):
                req.finished_reason = FINISH_ABORT(
                    f"Invalid request: session id {recv_req.session_params.id} does not exist"
                )
                self._add_request_to_queue(req)
                return
        else:
            # Create a new request from a previous session
            session = self.sessions[recv_req.session_params.id]
            req = session.create_req(recv_req, self.tokenizer)
            if isinstance(req.finished_reason, FINISH_ABORT):
                self._add_request_to_queue(req)
                return

        # Handle multimodal inputs
        if recv_req.image_inputs is not None:
            image_inputs = ImageInputs.from_dict(recv_req.image_inputs)
            # Expand a single image token into multiple dummy tokens for receiving image embeddings
            req.origin_input_ids = self.pad_input_ids_func(
                req.origin_input_ids, image_inputs
            )
            req.extend_image_inputs(image_inputs)

            if len(req.origin_input_ids) >= self.max_req_input_len:
                error_msg = (
                    "Multimodal prompt is too long after expanding multimodal tokens. "
                    f"After expanding {len(req.origin_input_ids_unpadded)=} => {len(req.origin_input_ids)} >= {self.max_req_input_len}."
                )
                logger.error(error_msg)
                req.origin_input_ids = [0]
                req.image_inputs = None
                req.sampling_params.max_new_tokens = 0
                req.finished_reason = FINISH_ABORT(
                    error_msg, HTTPStatus.BAD_REQUEST, "BadRequestError"
                )
                self._add_request_to_queue(req)
                return

        # Validate prompts length
        error_msg = validate_input_length(
            req,
            self.max_req_input_len,
            self.server_args.allow_auto_truncate,
        )
        if error_msg:
            req.origin_input_ids = [0]
            req.sampling_params.max_new_tokens = 0
            self._add_request_to_queue(req)
            return

        # Copy more attributes
        if recv_req.logprob_start_len == -1 or not recv_req.return_logprob:
            # By default, only return the logprobs for output tokens
            req.logprob_start_len = len(req.origin_input_ids) - 1
        else:
            req.logprob_start_len = recv_req.logprob_start_len

        if req.logprob_start_len >= len(req.origin_input_ids):
            req.finished_reason = FINISH_ABORT(
                f"logprob_start_len, ({req.logprob_start_len}) is higher than the number of input tokens ({len(req.origin_input_ids)}). Request with a lower logprob_start_len.",
                HTTPStatus.BAD_REQUEST,
                "BadRequestError",
            )
            req.logprob_start_len = len(req.origin_input_ids) - 1
            self._add_request_to_queue(req)
            return

        req.sampling_params.max_new_tokens = min(
            (
                req.sampling_params.max_new_tokens
                if req.sampling_params.max_new_tokens is not None
                else 1 << 30
            ),
            self.max_req_len - len(req.origin_input_ids) - 1,
        )

        # Init grammar cache for this request
        add_to_grammar_queue = False
        if (
            req.sampling_params.json_schema is not None
            or req.sampling_params.regex is not None
            or req.sampling_params.ebnf is not None
            or req.sampling_params.structural_tag is not None
        ):
            assert self.grammar_backend is not None
            if req.sampling_params.json_schema is not None:
                key = ("json", req.sampling_params.json_schema)
            elif req.sampling_params.regex is not None:
                key = ("regex", req.sampling_params.regex)
            elif req.sampling_params.ebnf is not None:
                key = ("ebnf", req.sampling_params.ebnf)
            elif req.sampling_params.structural_tag:
                key = ("structural_tag", req.sampling_params.structural_tag)

            req.grammar = self.grammar_backend.get_cached_value(key)
            if not req.grammar:
                req.grammar = self.grammar_backend.get_future_value(key)
                add_to_grammar_queue = True

        if add_to_grammar_queue:
            self.grammar_queue.append(req)
        else:
            self._add_request_to_queue(req)

    def _add_request_to_queue(self, req: Req):
        self.waiting_queue.append(req)

    def _extend_requests_to_queue(self, reqs: List[Req]):
        self.waiting_queue.extend(reqs)

    def handle_embedding_request(
        self,
        recv_req: TokenizedEmbeddingReqInput,
    ):
        req = Req(
            recv_req.rid,
            recv_req.input_text,
            recv_req.input_ids,
            recv_req.sampling_params,
        )
        req.tokenizer = self.tokenizer

        # Handle multimodal inputs
        if recv_req.image_inputs is not None:
            image_inputs = ImageInputs.from_dict(recv_req.image_inputs)
            # Expand a single image token into multiple dummy tokens for receiving image embeddings
            req.origin_input_ids = self.pad_input_ids_func(
                req.origin_input_ids, image_inputs
            )
            req.extend_image_inputs(image_inputs)

            if len(req.origin_input_ids) >= self.max_req_input_len:
                error_msg = (
                    "Multimodal prompt is too long after expanding multimodal tokens. "
                    f"After expanding {len(req.origin_input_ids_unpadded)=} => {len(req.origin_input_ids)} >= {self.max_req_input_len}."
                )
                logger.error(error_msg)
                req.origin_input_ids = [0]
                req.image_inputs = None
                req.sampling_params.max_new_tokens = 0
                req.finished_reason = FINISH_ABORT(
                    error_msg, HTTPStatus.BAD_REQUEST, "BadRequestError"
                )
                self.waiting_queue.append(req)
                return

        # Validate prompts length
        error_msg = validate_input_length(
            req,
            self.max_req_input_len,
            self.server_args.allow_auto_truncate,
        )
        if error_msg:
            self._add_request_to_queue(req)
            return

        # Copy more attributes
        req.logprob_start_len = len(req.origin_input_ids) - 1
        self._add_request_to_queue(req)

    def log_prefill_stats(
        self,
        adder: PrefillAdder,
        can_run_list: List[Req],
        running_bs: int,
    ):
        num_used = self.max_total_num_tokens - (
            self.token_to_kv_pool_allocator.available_size()
            + self.tree_cache.evictable_size()
        )
        self._largest_prefill_len = max(
            self._largest_prefill_len, adder.log_input_tokens
        )

        f = (
            f"Prefill batch. "
            f"#new-seq: {len(can_run_list)}, "
            f"#new-token: {adder.log_input_tokens}, "
            f"#cached-token: {adder.log_hit_tokens}, "
            f"token usage: {num_used / self.max_total_num_tokens:.2f}, "
            f"#running-req: {running_bs}, "
            f"#queue-req: {len(self.waiting_queue)}, "
        )
        logger.info(f)

        if self.enable_metrics:
            cache_hit_rate = adder.log_hit_tokens / (
                adder.log_input_tokens + adder.log_hit_tokens
            )
            self.stats.num_running_reqs = running_bs
            self.stats.num_used_tokens = num_used
            self.stats.token_usage = round(num_used / self.max_total_num_tokens, 2)
            self.stats.num_queue_reqs = len(self.waiting_queue)
            self.stats.cache_hit_rate = cache_hit_rate
            self.metrics_collector.log_stats(self.stats)

    def log_decode_stats(self):
        gap_latency = time.time() - self.last_decode_stats_tic
        self.last_decode_stats_tic = time.time()
        self.last_gen_throughput = self.num_generated_tokens / gap_latency
        self.num_generated_tokens = 0
        num_running_reqs = len(self.running_batch.reqs) if self.running_batch else 0
        num_used = self.max_total_num_tokens - (
            self.token_to_kv_pool_allocator.available_size()
            + self.tree_cache.evictable_size()
        )

        if RECORD_STEP_TIME:
            self.step_time_dict[num_running_reqs].append(
                gap_latency / self.server_args.decode_log_interval
            )

        if self.spec_algorithm.is_none():
            msg = (
                f"Decode batch. "
                f"#running-req: {num_running_reqs}, "
                f"#token: {num_used}, "
                f"token usage: {num_used / self.max_total_num_tokens:.2f}, "
                f"gen throughput (token/s): {self.last_gen_throughput:.2f}, "
                f"largest-len: {self._largest_prefill_decode_len}, "
                f"#queue-req: {len(self.waiting_queue)}, "
            )
            spec_accept_length = 0
        else:
            spec_accept_length = (
                self.spec_num_total_accepted_tokens / self.spec_num_total_forward_ct
            )
            self.cum_spec_accept_length += self.spec_num_total_accepted_tokens
            self.cum_spec_accept_count += self.spec_num_total_forward_ct
            self.spec_num_total_accepted_tokens = self.spec_num_total_forward_ct = 0
            msg = (
                f"Decode batch. "
                f"#running-req: {num_running_reqs}, "
                f"#token: {num_used}, "
                f"token usage: {num_used / self.max_total_num_tokens:.2f}, "
                f"accept len: {spec_accept_length:.2f}, "
                f"gen throughput (token/s): {self.last_gen_throughput:.2f}, "
                f"largest-len: {self._largest_prefill_decode_len}, "
                f"#queue-req: {len(self.waiting_queue)}, "
            )

        logger.info(msg)
        if self.enable_metrics:
            self.stats.num_running_reqs = num_running_reqs
            self.stats.num_used_tokens = num_used
            self.stats.token_usage = num_used / self.max_total_num_tokens
            self.stats.cache_hit_rate = 0.0
            self.stats.gen_throughput = self.last_gen_throughput
            self.stats.num_queue_reqs = len(self.waiting_queue)
            self.stats.spec_accept_length = spec_accept_length
            self.metrics_collector.log_stats(self.stats)

    def check_memory(self):
        available_size = (
            self.token_to_kv_pool_allocator.available_size()
            + self.tree_cache.evictable_size()
        )
        protected_size = self.tree_cache.protected_size()
        memory_leak = available_size != (
            self.max_total_num_tokens
            if not self.enable_hierarchical_cache
            else self.max_total_num_tokens - protected_size
        )
        if memory_leak:
            msg = (
                "KV cache pool leak detected!"
                f"{available_size=}, {protected_size=}, {self.max_total_num_tokens=}\n"
            )
            warnings.warn(msg)
            if crash_on_warnings():
                raise ValueError(msg)

        if len(self.req_to_token_pool.free_slots) != self.req_to_token_pool.size:
            msg = (
                "Memory pool leak detected!"
                f"available_size={len(self.req_to_token_pool.free_slots)}, "
                f"total_size={self.req_to_token_pool.size}\n"
            )
            warnings.warn(msg)
            if crash_on_warnings():
                raise ValueError(msg)

        if (
            self.enable_metrics
            and self.attn_tp_rank == 0
            and time.time() > self.metrics_collector.last_log_time + 30
        ):
            # During idle time, also collect metrics every 30 seconds.
            num_used = self.max_total_num_tokens - (
                self.token_to_kv_pool_allocator.available_size()
                + self.tree_cache.evictable_size()
            )
            num_running_reqs = len(self.running_batch.reqs) if self.running_batch else 0
            self.stats.num_running_reqs = num_running_reqs
            self.stats.num_used_tokens = num_used
            self.stats.token_usage = num_used / self.max_total_num_tokens
            self.stats.gen_throughput = 0
            self.stats.num_queue_reqs = len(self.waiting_queue)
            self.metrics_collector.log_stats(self.stats)

    def get_next_batch_to_run(self) -> Optional[ScheduleBatch]:
        # Merge the prefill batch into the running batch
        if self.last_batch and self.last_batch.forward_mode.is_extend():
            if self.chunked_req:
                # Move the chunked request out of the batch so that we can merge
                # only finished requests to running_batch.
                self.last_batch.filter_batch(chunked_req_to_exclude=self.chunked_req)
                self.tree_cache.cache_unfinished_req(self.chunked_req)
                # chunked request keeps its rid but will get a new req_pool_idx
                self.req_to_token_pool.free(self.chunked_req.req_pool_idx)
                self.batch_is_full = False

            self.last_batch.filter_batch()
            if not self.last_batch.is_empty():
                if self.running_batch is None:
                    self.running_batch = self.last_batch
                else:
                    # merge running_batch with prefill batch
                    self.running_batch.merge_batch(self.last_batch)

        new_batch = self.get_new_batch_prefill()
        if new_batch is not None:
            # Run prefill first if possible
            ret = new_batch
        else:
            # Run decode
            if self.running_batch is None:
                ret = None
            else:
                self.running_batch = self.update_running_batch(self.running_batch)
                ret = self.running_batch

        # Handle DP attention
        if self.server_args.enable_dp_attention:
            ret = self.prepare_dp_attn_batch(ret)

        return ret

    def get_new_batch_prefill(self) -> Optional[ScheduleBatch]:
        # Check if the grammar is ready in the grammar queue
        if self.grammar_queue:
            self.move_ready_grammar_requests()

        # Handle the cases where prefill is not allowed
        if (
            self.batch_is_full or len(self.waiting_queue) == 0
        ) and self.chunked_req is None:
            return None

        running_bs = len(self.running_batch.reqs) if self.running_batch else 0
        if running_bs >= self.max_running_requests:
            self.batch_is_full = True
            return None

        if self.enable_hierarchical_cache:
            # check for completion of hierarchical cache activities to release memory
            self.tree_cache.writing_check()
            self.tree_cache.loading_check()

        # Get priority queue
        prefix_computed = self.policy.calc_priority(self.waiting_queue)

        # Prefill policy
        adder = PrefillAdder(
            self.tree_cache,
            self.token_to_kv_pool_allocator,
            self.running_batch,
            self.new_token_ratio,
            self.max_prefill_tokens,
            self.chunked_prefill_size,
            running_bs if self.is_mixed_chunk else 0,
        )

        is_chunked = self.chunked_req is not None
        if is_chunked:
            self.chunked_req.init_next_round_input()
            self.chunked_req = adder.add_chunked_req(self.chunked_req)

        if self.lora_paths:
            lora_set = (
                set([req.lora_path for req in self.running_batch.reqs])
                if self.running_batch is not None
                else set([])
            )
        # Get requests from the waiting queue to a new prefill batch
        for req in self.waiting_queue:
            if (
                self.lora_paths
                and len(
                    lora_set
                    | set([req.lora_path for req in adder.can_run_list])
                    | set([req.lora_path])
                )
                > self.max_loras_per_batch
            ):
                self.batch_is_full = True
                break

            if running_bs + len(adder.can_run_list) >= self.max_running_requests:
                self.batch_is_full = True
                break

            req.init_next_round_input(
                None if prefix_computed else self.tree_cache,
                self.enable_hierarchical_cache,
            )

            if self.enable_hierarchical_cache and req.last_node_global is not None:
                if req.last_node_global.evicted:
                    # todo: more diverse loading strategy
                    req.last_node, req.prefix_indices = self.tree_cache.init_load_back(
                        req.last_node_global,
                        req.prefix_indices,
                        adder.rem_total_tokens,
                    )
                    req.init_next_round_input()

            res = adder.add_one_req(req, self.chunked_req)
            if res != AddReqResult.CONTINUE:
                if res == AddReqResult.NO_TOKEN:
                    if self.enable_hierarchical_cache:
                        # Set batch_is_full after making sure there are requests that can be served
                        self.batch_is_full = len(adder.can_run_list) > 0 or (
                            self.running_batch is not None
                            and not self.running_batch.is_empty()
                        )
                    else:
                        self.batch_is_full = True
                break

        # Update waiting queue
        can_run_list: List[Req] = adder.can_run_list
        if len(can_run_list) == 0:
            return None
        self.waiting_queue = [
            x for x in self.waiting_queue if x not in set(can_run_list)
        ]

        if self.enable_hierarchical_cache:
            self.tree_cache.ready_to_load()

        if adder.new_chunked_req is not None:
            assert self.chunked_req is None
            self.chunked_req = adder.new_chunked_req

        if self.chunked_req:
            self.chunked_req.is_chunked += 1

        # Print stats
        if self.attn_tp_rank == 0:
            self.log_prefill_stats(adder, can_run_list, running_bs)

        # Create a new batch
        new_batch = ScheduleBatch.init_new(
            can_run_list,
            self.req_to_token_pool,
            self.token_to_kv_pool_allocator,
            self.tree_cache,
            self.model_config,
            self.enable_overlap,
            self.spec_algorithm,
            self.server_args.enable_custom_logit_processor,
        )
        new_batch.prepare_for_extend()

        # Mixed-style chunked prefill
        if (
            self.is_mixed_chunk
            and self.running_batch is not None
            and not (new_batch.return_logprob or self.running_batch.return_logprob)
        ):
            # TODO (lianmin): support return_logprob + mixed chunked prefill
            self.running_batch.filter_batch()
            if not self.running_batch.is_empty():
                self.running_batch.prepare_for_decode()
                new_batch.mix_with_running(self.running_batch)
                new_batch.decoding_reqs = self.running_batch.reqs
            self.running_batch = None
        else:
            new_batch.decoding_reqs = None

        return new_batch

    def update_running_batch(self, batch: ScheduleBatch) -> Optional[ScheduleBatch]:
        """Update the current running decoding batch."""
        initial_bs = batch.batch_size()

        batch.filter_batch()
        if batch.is_empty():
            self.batch_is_full = False
            return None

        # Check if decode out of memory
        if not batch.check_decode_mem(self.decode_mem_cache_buf_multiplier) or (
            TEST_RETRACT and batch.batch_size() > 10
        ):
            old_ratio = self.new_token_ratio

            retracted_reqs, new_token_ratio = batch.retract_decode(self.server_args)
            self.new_token_ratio = new_token_ratio

            logger.info(
                "Decode out of memory happened. "
                f"#retracted_reqs: {len(retracted_reqs)}, "
                f"#new_token_ratio: {old_ratio:.4f} -> {self.new_token_ratio:.4f}"
            )
            self._extend_requests_to_queue(retracted_reqs)
        else:
            self.new_token_ratio = max(
                self.new_token_ratio - self.new_token_ratio_decay,
                self.min_new_token_ratio,
            )

        if batch.batch_size() < initial_bs:
            self.batch_is_full = False

        # Update batch tensors
        batch.prepare_for_decode()
        return batch

    def run_batch(
        self, batch: ScheduleBatch
    ) -> Union[GenerationBatchResult, EmbeddingBatchResult]:
        """Run a batch."""
        self.forward_ct += 1

        # Check profiler
        if (
            self.profiler_target_forward_ct
            and self.profiler_target_forward_ct <= self.forward_ct
        ):
            self.stop_profile()

        # Run forward
        if self.is_generation:
            if self.spec_algorithm.is_none():
                model_worker_batch = batch.get_model_worker_batch()
                logits_output, next_token_ids = self.tp_worker.forward_batch_generation(
                    model_worker_batch
                )
                bid = model_worker_batch.bid
            else:
                (
                    logits_output,
                    next_token_ids,
                    bid,
                    num_accepted_tokens,
                ) = self.draft_worker.forward_batch_speculative_generation(batch)
                self.spec_num_total_accepted_tokens += (
                    num_accepted_tokens + batch.batch_size()
                )
                self.spec_num_total_forward_ct += batch.batch_size()
                self.num_generated_tokens += num_accepted_tokens
            batch.output_ids = next_token_ids

            # These 2 values are needed for processing the output, but the values can be
            # modified by overlap schedule. So we have to copy them here so that
            # we can use the correct values in output processing.
            if batch.return_logprob:
                extend_input_len_per_req = [req.extend_input_len for req in batch.reqs]
                extend_logprob_start_len_per_req = [
                    req.extend_logprob_start_len for req in batch.reqs
                ]
            else:
                extend_input_len_per_req = None
                extend_logprob_start_len_per_req = None

            ret = GenerationBatchResult(
                logits_output=logits_output,
                next_token_ids=next_token_ids,
                extend_input_len_per_req=extend_input_len_per_req,
                extend_logprob_start_len_per_req=extend_logprob_start_len_per_req,
                bid=bid,
            )
        else:  # embedding or reward model
            model_worker_batch = batch.get_model_worker_batch()
            embeddings = self.tp_worker.forward_batch_embedding(model_worker_batch)
            ret = EmbeddingBatchResult(
                embeddings=embeddings, bid=model_worker_batch.bid
            )
        return ret

    def process_batch_result(
        self,
        batch: ScheduleBatch,
        result: Union[GenerationBatchResult, EmbeddingBatchResult],
    ):
        if batch.forward_mode.is_decode():
            self.process_batch_result_decode(batch, result)
            if batch.is_empty():
                self.running_batch = None
        elif batch.forward_mode.is_extend():
            self.process_batch_result_prefill(batch, result)
        elif batch.forward_mode.is_idle():
            if self.enable_overlap:
                self.tp_worker.resolve_batch_result(result.bid)
                if batch.next_batch_sampling_info:
                    batch.next_batch_sampling_info.update_regex_vocab_mask()
                    self.current_stream.synchronize()
                    batch.next_batch_sampling_info.sampling_info_done.set()
        elif batch.forward_mode.is_dummy_first():
            batch.next_batch_sampling_info.update_regex_vocab_mask()
            self.current_stream.synchronize()
            batch.next_batch_sampling_info.sampling_info_done.set()

        if self.return_health_check_ct:
            # Return some signal for the health check.
            # This is used to prevent the health check signal being blocked by long context prefill.
            # However, one minor issue is that this code path does not check the status of detokenizer manager.
            self.return_health_check_ct -= 1
            self.send_to_tokenizer.send_pyobj(HealthCheckOutput())

    def process_batch_result_prefill(
        self,
        batch: ScheduleBatch,
        result: Union[GenerationBatchResult, EmbeddingBatchResult],
    ):
        skip_stream_req = None

        if self.is_generation:
            (
                logits_output,
                next_token_ids,
                extend_input_len_per_req,
                extend_logprob_start_len_per_req,
                bid,
            ) = (
                result.logits_output,
                result.next_token_ids,
                result.extend_input_len_per_req,
                result.extend_logprob_start_len_per_req,
                result.bid,
            )

            if self.enable_overlap:
                logits_output, next_token_ids = self.tp_worker.resolve_batch_result(bid)
            else:
                # Move next_token_ids and logprobs to cpu
                next_token_ids = next_token_ids.tolist()
                if batch.return_logprob:
                    if logits_output.next_token_logprobs is not None:
                        logits_output.next_token_logprobs = (
                            logits_output.next_token_logprobs.tolist()
                        )
                    if logits_output.input_token_logprobs is not None:
                        logits_output.input_token_logprobs = tuple(
                            logits_output.input_token_logprobs.tolist()
                        )

            hidden_state_offset = 0

            # Check finish conditions
            logprob_pt = 0
            for i, (req, next_token_id) in enumerate(zip(batch.reqs, next_token_ids)):
                if req.is_retracted:
                    continue

                if self.is_mixed_chunk and self.enable_overlap and req.finished():
                    # Free the one delayed token for the mixed decode batch
                    j = len(batch.out_cache_loc) - len(batch.reqs) + i
                    self.token_to_kv_pool_allocator.free(batch.out_cache_loc[j : j + 1])
                    continue

                if req.is_chunked <= 0:
                    # req output_ids are set here
                    req.output_ids.append(next_token_id)
                    req.check_finished()

                    if req.finished():
                        self.tree_cache.cache_finished_req(req)
                    elif not batch.decoding_reqs or req not in batch.decoding_reqs:
                        # This updates radix so others can match
                        self.tree_cache.cache_unfinished_req(req)

                    if req.return_logprob:
                        assert extend_logprob_start_len_per_req is not None
                        assert extend_input_len_per_req is not None
                        extend_logprob_start_len = extend_logprob_start_len_per_req[i]
                        extend_input_len = extend_input_len_per_req[i]
                        num_input_logprobs = extend_input_len - extend_logprob_start_len
                        self.add_logprob_return_values(
                            i,
                            req,
                            logprob_pt,
                            next_token_ids,
                            num_input_logprobs,
                            logits_output,
                        )
                        logprob_pt += num_input_logprobs

                    if (
                        req.return_hidden_states
                        and logits_output.hidden_states is not None
                    ):
                        req.hidden_states.append(
                            logits_output.hidden_states[
                                hidden_state_offset : (
                                    hidden_state_offset := hidden_state_offset
                                    + len(req.origin_input_ids)
                                )
                            ]
                            .cpu()
                            .clone()
                        )

                    if req.grammar is not None:
                        req.grammar.accept_token(next_token_id)
                        req.grammar.finished = req.finished()
                else:
                    # being chunked reqs' prefill is not finished
                    req.is_chunked -= 1
                    # There is only at most one request being currently chunked.
                    # Because this request does not finish prefill,
                    # we don't want to stream the request currently being chunked.
                    skip_stream_req = req

                    # Incrementally update input logprobs.
                    if req.return_logprob:
                        extend_logprob_start_len = extend_logprob_start_len_per_req[i]
                        extend_input_len = extend_input_len_per_req[i]
                        if extend_logprob_start_len < extend_input_len:
                            # Update input logprobs.
                            num_input_logprobs = (
                                extend_input_len - extend_logprob_start_len
                            )
                            self.add_input_logprob_return_values(
                                i,
                                req,
                                logits_output,
                                logprob_pt,
                                num_input_logprobs,
                                last_prefill_chunk=False,
                            )
                            logprob_pt += num_input_logprobs

            if batch.next_batch_sampling_info:
                batch.next_batch_sampling_info.update_regex_vocab_mask()
                self.current_stream.synchronize()
                batch.next_batch_sampling_info.sampling_info_done.set()

        else:  # embedding or reward model
            embeddings, bid = result.embeddings, result.bid
            embeddings = embeddings.tolist()

            # Check finish conditions
            for i, req in enumerate(batch.reqs):
                if req.is_retracted:
                    continue

                req.embedding = embeddings[i]
                if req.is_chunked <= 0:
                    # Dummy output token for embedding models
                    req.output_ids.append(0)
                    req.check_finished()

                    if req.finished():
                        self.tree_cache.cache_finished_req(req)
                    else:
                        self.tree_cache.cache_unfinished_req(req)
                else:
                    # being chunked reqs' prefill is not finished
                    req.is_chunked -= 1

        self.stream_output(batch.reqs, batch.return_logprob, skip_stream_req)

    def process_batch_result_decode(
        self,
        batch: ScheduleBatch,
        result: GenerationBatchResult,
    ):
        logits_output, next_token_ids, bid = (
            result.logits_output,
            result.next_token_ids,
            result.bid,
        )
        self.num_generated_tokens += len(batch.reqs)

        if self.enable_overlap:
            assert batch.spec_algorithm.is_none()
            logits_output, next_token_ids = self.tp_worker.resolve_batch_result(bid)
            next_token_logprobs = logits_output.next_token_logprobs
        elif batch.spec_algorithm.is_none():
            # spec decoding handles output logprobs inside verify process.
            next_token_ids = next_token_ids.tolist()
            if batch.return_logprob:
                next_token_logprobs = logits_output.next_token_logprobs.tolist()

        self.token_to_kv_pool_allocator.free_group_begin()

        # Check finish condition
        # NOTE: the length of reqs and next_token_ids don't match if it is spec decoding.
        # We should ignore using next_token_ids for spec decoding cases.
        for i, (req, next_token_id) in enumerate(zip(batch.reqs, next_token_ids)):
            if req.is_retracted:
                continue

            if self.enable_overlap and req.finished():
                # Free the one delayed token
                self.token_to_kv_pool_allocator.free(batch.out_cache_loc[i : i + 1])
                continue

            if batch.spec_algorithm.is_none():
                # speculative worker will solve the output_ids in speculative decoding
                req.output_ids.append(next_token_id)

            req.check_finished()
            if req.finished():
                self.tree_cache.cache_finished_req(req)

            if req.return_logprob and batch.spec_algorithm.is_none():
                # speculative worker handles logprob in speculative decoding
                req.output_token_logprobs_val.append(next_token_logprobs[i])
                req.output_token_logprobs_idx.append(next_token_id)
                if req.top_logprobs_num > 0:
                    req.output_top_logprobs_val.append(
                        logits_output.next_token_top_logprobs_val[i]
                    )
                    req.output_top_logprobs_idx.append(
                        logits_output.next_token_top_logprobs_idx[i]
                    )
                if req.token_ids_logprob is not None:
                    req.output_token_ids_logprobs_val.append(
                        logits_output.next_token_token_ids_logprobs_val[i]
                    )
                    req.output_token_ids_logprobs_idx.append(
                        logits_output.next_token_token_ids_logprobs_idx[i]
                    )

            if req.return_hidden_states and logits_output.hidden_states is not None:
                req.hidden_states.append(logits_output.hidden_states[i].cpu().clone())

            if req.grammar is not None and batch.spec_algorithm.is_none():
                req.grammar.accept_token(next_token_id)
                req.grammar.finished = req.finished()

        if batch.next_batch_sampling_info:
            batch.next_batch_sampling_info.update_regex_vocab_mask()
            self.current_stream.synchronize()
            batch.next_batch_sampling_info.sampling_info_done.set()

        self.stream_output(batch.reqs, batch.return_logprob)

        self.token_to_kv_pool_allocator.free_group_end()

        self.forward_ct_decode = (self.forward_ct_decode + 1) % (1 << 30)
        if (
            self.attn_tp_rank == 0
            and self.forward_ct_decode % self.server_args.decode_log_interval == 0
        ):
            self.log_decode_stats()

    def add_input_logprob_return_values(
        self,
        i: int,
        req: Req,
        output: LogitsProcessorOutput,
        logprob_pt: int,
        num_input_logprobs: int,
        last_prefill_chunk: bool,  # If True, it means prefill is finished.
    ):
        """Incrementally add input logprobs to `req`.

        Args:
            i: The request index in a batch.
            req: The request. Input logprobs inside req are modified as a
                consequence of the API
            fill_ids: The prefill ids processed.
            output: Logit processor output that's used to compute input logprobs
            last_prefill_chunk: True if it is the last prefill (when chunked).
                Some of input logprob operation should only happen at the last
                prefill (e.g., computing input token logprobs).
        """
        assert output.input_token_logprobs is not None
        if req.input_token_logprobs is None:
            req.input_token_logprobs = []
        if req.temp_input_top_logprobs_val is None:
            req.temp_input_top_logprobs_val = []
        if req.temp_input_top_logprobs_idx is None:
            req.temp_input_top_logprobs_idx = []
        if req.temp_input_token_ids_logprobs_val is None:
            req.temp_input_token_ids_logprobs_val = []
        if req.temp_input_token_ids_logprobs_idx is None:
            req.temp_input_token_ids_logprobs_idx = []

        if req.input_token_logprobs_val is not None:
            # The input logprob has been already computed. It only happens
            # upon retract.
            if req.top_logprobs_num > 0:
                assert req.input_token_logprobs_val is not None
            return

        # Important for the performance.
        assert isinstance(output.input_token_logprobs, tuple)
        input_token_logprobs: Tuple[int] = output.input_token_logprobs
        input_token_logprobs = input_token_logprobs[
            logprob_pt : logprob_pt + num_input_logprobs
        ]
        req.input_token_logprobs.extend(input_token_logprobs)

        if req.top_logprobs_num > 0:
            req.temp_input_top_logprobs_val.append(output.input_top_logprobs_val[i])
            req.temp_input_top_logprobs_idx.append(output.input_top_logprobs_idx[i])

        if req.token_ids_logprob is not None:
            req.temp_input_token_ids_logprobs_val.append(
                output.input_token_ids_logprobs_val[i]
            )
            req.temp_input_token_ids_logprobs_idx.append(
                output.input_token_ids_logprobs_idx[i]
            )

        if last_prefill_chunk:
            input_token_logprobs = req.input_token_logprobs
            req.input_token_logprobs = None
            assert req.input_token_logprobs_val is None
            assert req.input_token_logprobs_idx is None
            assert req.input_top_logprobs_val is None
            assert req.input_top_logprobs_idx is None

            # Compute input_token_logprobs_val
            # Always pad the first one with None.
            req.input_token_logprobs_val = [None]
            req.input_token_logprobs_val.extend(input_token_logprobs)
            # The last input logprob is for sampling, so just pop it out.
            req.input_token_logprobs_val.pop()

            # Compute input_token_logprobs_idx
            input_token_logprobs_idx = req.origin_input_ids[req.logprob_start_len :]
            # Clip the padded hash values from image tokens.
            # Otherwise, it will lead to detokenization errors.
            input_token_logprobs_idx = [
                x if x < self.model_config.vocab_size - 1 else 0
                for x in input_token_logprobs_idx
            ]
            req.input_token_logprobs_idx = input_token_logprobs_idx

            if req.top_logprobs_num > 0:
                req.input_top_logprobs_val = [None]
                req.input_top_logprobs_idx = [None]
                assert len(req.temp_input_token_ids_logprobs_val) == len(
                    req.temp_input_token_ids_logprobs_idx
                )
                for val, idx in zip(
                    req.temp_input_top_logprobs_val,
                    req.temp_input_top_logprobs_idx,
                    strict=True,
                ):
                    req.input_top_logprobs_val.extend(val)
                    req.input_top_logprobs_idx.extend(idx)

                # Last token is a sample token.
                req.input_top_logprobs_val.pop()
                req.input_top_logprobs_idx.pop()
                req.temp_input_top_logprobs_idx = None
                req.temp_input_top_logprobs_val = None

            if req.token_ids_logprob is not None:
                req.input_token_ids_logprobs_val = [None]
                req.input_token_ids_logprobs_idx = [None]

                for val, idx in zip(
                    req.temp_input_token_ids_logprobs_val,
                    req.temp_input_token_ids_logprobs_idx,
                    strict=True,
                ):
                    req.input_token_ids_logprobs_val.extend(val)
                    req.input_token_ids_logprobs_idx.extend(idx)

                # Last token is a sample token.
                req.input_token_ids_logprobs_val.pop()
                req.input_token_ids_logprobs_idx.pop()
                req.temp_input_token_ids_logprobs_idx = None
                req.temp_input_token_ids_logprobs_val = None

            if req.return_logprob:
                relevant_tokens_len = len(req.origin_input_ids) - req.logprob_start_len
                assert len(req.input_token_logprobs_val) == relevant_tokens_len
                assert len(req.input_token_logprobs_idx) == relevant_tokens_len
                if req.top_logprobs_num > 0:
                    assert len(req.input_top_logprobs_val) == relevant_tokens_len
                    assert len(req.input_top_logprobs_idx) == relevant_tokens_len
                if req.token_ids_logprob is not None:
                    assert len(req.input_token_ids_logprobs_val) == relevant_tokens_len
                    assert len(req.input_token_ids_logprobs_idx) == relevant_tokens_len

    def add_logprob_return_values(
        self,
        i: int,
        req: Req,
        pt: int,
        next_token_ids: List[int],
        num_input_logprobs: int,
        output: LogitsProcessorOutput,
    ):
        """Attach logprobs to the return values."""
        req.output_token_logprobs_val.append(output.next_token_logprobs[i])
        req.output_token_logprobs_idx.append(next_token_ids[i])

        self.add_input_logprob_return_values(
            i, req, output, pt, num_input_logprobs, last_prefill_chunk=True
        )

        if req.top_logprobs_num > 0:
            req.output_top_logprobs_val.append(output.next_token_top_logprobs_val[i])
            req.output_top_logprobs_idx.append(output.next_token_top_logprobs_idx[i])

        if req.token_ids_logprob is not None:
            req.output_token_ids_logprobs_val.append(
                output.next_token_token_ids_logprobs_val[i]
            )
            req.output_token_ids_logprobs_idx.append(
                output.next_token_token_ids_logprobs_idx[i]
            )

        return num_input_logprobs

    def stream_output(
        self, reqs: List[Req], return_logprob: bool, skip_req: Optional[Req] = None
    ):
        """Stream the output to detokenizer."""
        rids = []
        finished_reasons: List[BaseFinishReason] = []

        if self.is_generation:
            decoded_texts = []
            decode_ids_list = []
            read_offsets = []
            output_ids = []

            skip_special_tokens = []
            spaces_between_special_tokens = []
            no_stop_trim = []
            prompt_tokens = []
            completion_tokens = []
            cached_tokens = []
            spec_verify_ct = []
            output_hidden_states = None

            if return_logprob:
                input_token_logprobs_val = []
                input_token_logprobs_idx = []
                output_token_logprobs_val = []
                output_token_logprobs_idx = []
                input_top_logprobs_val = []
                input_top_logprobs_idx = []
                output_top_logprobs_val = []
                output_top_logprobs_idx = []
                input_token_ids_logprobs_val = []
                input_token_ids_logprobs_idx = []
                output_token_ids_logprobs_val = []
                output_token_ids_logprobs_idx = []
            else:
                input_token_logprobs_val = input_token_logprobs_idx = (
                    output_token_logprobs_val
                ) = output_token_logprobs_idx = input_top_logprobs_val = (
                    input_top_logprobs_idx
                ) = output_top_logprobs_val = output_top_logprobs_idx = (
                    input_token_ids_logprobs_val
                ) = input_token_ids_logprobs_idx = output_token_ids_logprobs_val = (
                    output_token_ids_logprobs_idx
                ) = None

            for req in reqs:
                if req is skip_req:
                    continue

                # Multimodal partial stream chunks break the detokenizer, so drop aborted requests here.
                if self.model_config.is_multimodal_gen and req.to_abort:
                    continue

                if (
                    req.finished()
                    # If stream, follow the given stream_interval
                    or (req.stream and len(req.output_ids) % self.stream_interval == 0)
                    # If not stream, we still want to output some tokens to get the benefit of incremental decoding.
                    # TODO(lianmin): this is wrong for speculative decoding because len(req.output_ids) does not
                    # always increase one-by-one.
                    or (
                        not req.stream
                        and len(req.output_ids) % 50 == 0
                        and not self.model_config.is_multimodal_gen
                    )
                ):
                    rids.append(req.rid)
                    finished_reasons.append(
                        req.finished_reason.to_json() if req.finished_reason else None
                    )
                    decoded_texts.append(req.decoded_text)
                    decode_ids, read_offset = req.init_incremental_detokenize()
                    decode_ids_list.append(decode_ids)
                    read_offsets.append(read_offset)
                    if self.skip_tokenizer_init:
                        output_ids.append(req.output_ids)
                    skip_special_tokens.append(req.sampling_params.skip_special_tokens)
                    spaces_between_special_tokens.append(
                        req.sampling_params.spaces_between_special_tokens
                    )
                    no_stop_trim.append(req.sampling_params.no_stop_trim)

                    prompt_tokens.append(len(req.origin_input_ids))
                    completion_tokens.append(len(req.output_ids))
                    cached_tokens.append(req.cached_tokens)

                    if not self.spec_algorithm.is_none():
                        spec_verify_ct.append(req.spec_verify_ct)

                    if return_logprob:
                        input_token_logprobs_val.append(req.input_token_logprobs_val)
                        input_token_logprobs_idx.append(req.input_token_logprobs_idx)
                        output_token_logprobs_val.append(req.output_token_logprobs_val)
                        output_token_logprobs_idx.append(req.output_token_logprobs_idx)
                        input_top_logprobs_val.append(req.input_top_logprobs_val)
                        input_top_logprobs_idx.append(req.input_top_logprobs_idx)
                        output_top_logprobs_val.append(req.output_top_logprobs_val)
                        output_top_logprobs_idx.append(req.output_top_logprobs_idx)
                        input_token_ids_logprobs_val.append(
                            req.input_token_ids_logprobs_val
                        )
                        input_token_ids_logprobs_idx.append(
                            req.input_token_ids_logprobs_idx
                        )
                        output_token_ids_logprobs_val.append(
                            req.output_token_ids_logprobs_val
                        )
                        output_token_ids_logprobs_idx.append(
                            req.output_token_ids_logprobs_idx
                        )

                    if req.return_hidden_states:
                        if output_hidden_states is None:
                            output_hidden_states = []
                        output_hidden_states.append(req.hidden_states)

            # Send to detokenizer
            if rids:
                if self.model_config.is_multimodal_gen:
                    raise NotImplementedError()
                self.send_to_detokenizer.send_pyobj(
                    BatchTokenIDOut(
                        rids,
                        finished_reasons,
                        decoded_texts,
                        decode_ids_list,
                        read_offsets,
                        output_ids,
                        skip_special_tokens,
                        spaces_between_special_tokens,
                        no_stop_trim,
                        prompt_tokens,
                        completion_tokens,
                        cached_tokens,
                        spec_verify_ct,
                        input_token_logprobs_val,
                        input_token_logprobs_idx,
                        output_token_logprobs_val,
                        output_token_logprobs_idx,
                        input_top_logprobs_val,
                        input_top_logprobs_idx,
                        output_top_logprobs_val,
                        output_top_logprobs_idx,
                        input_token_ids_logprobs_val,
                        input_token_ids_logprobs_idx,
                        output_token_ids_logprobs_val,
                        output_token_ids_logprobs_idx,
                        output_hidden_states,
                    )
                )
        else:  # embedding or reward model
            embeddings = []
            prompt_tokens = []
            cached_tokens = []
            for req in reqs:
                if req.finished():
                    rids.append(req.rid)
                    finished_reasons.append(req.finished_reason.to_json())
                    embeddings.append(req.embedding)
                    prompt_tokens.append(len(req.origin_input_ids))
                    cached_tokens.append(req.cached_tokens)
            self.send_to_detokenizer.send_pyobj(
                BatchEmbeddingOut(
                    rids, finished_reasons, embeddings, prompt_tokens, cached_tokens
                )
            )

    def prepare_dp_attn_batch(self, local_batch: ScheduleBatch):
        # Check if other DP workers have running batches
        if local_batch is None:
            num_tokens = 0
        elif local_batch.forward_mode.is_decode():
            num_tokens = local_batch.batch_size()
        else:
            num_tokens = local_batch.extend_num_tokens

        local_num_tokens = torch.tensor([num_tokens], dtype=torch.int64)
        global_num_tokens = torch.empty(self.tp_size, dtype=torch.int64)
        torch.distributed.all_gather_into_tensor(
            global_num_tokens,
            local_num_tokens,
            group=self.tp_cpu_group,
        )

        if local_batch is None and global_num_tokens.max().item() > 0:
            local_batch = self.get_idle_batch()

        if local_batch is not None:
            local_batch.global_num_tokens = global_num_tokens.tolist()

            # Check forward mode for cuda graph
            if not self.server_args.disable_cuda_graph:
                forward_mode_state = torch.tensor(
                    (1 if local_batch.forward_mode.is_decode_or_idle() else 0),
                    dtype=torch.int32,
                )
                torch.distributed.all_reduce(
                    forward_mode_state,
                    op=torch.distributed.ReduceOp.MIN,
                    group=self.tp_cpu_group,
                )
                local_batch.can_run_dp_cuda_graph = forward_mode_state.item() == 1

        return local_batch

    def get_idle_batch(self):
        idle_batch = ScheduleBatch.init_new(
            [],
            self.req_to_token_pool,
            self.token_to_kv_pool_allocator,
            self.tree_cache,
            self.model_config,
            self.enable_overlap,
            self.spec_algorithm,
            self.server_args.enable_custom_logit_processor,
        )
        idle_batch.prepare_for_idle()
        return idle_batch

    def move_ready_grammar_requests(self):
        """Move requests whose grammar objects are ready from grammar_queue to waiting_queue."""
        num_ready_reqs = 0
        for req in self.grammar_queue:
            try:
                req.grammar = req.grammar.result(timeout=0.05)
                num_ready_reqs += 1
            except futures._base.TimeoutError:
                break

        if self.server_args.enable_dp_attention:
            tp_size = self.attn_tp_size
            tp_group = self.attn_tp_cpu_group
        else:
            tp_size = self.tp_size
            tp_group = self.tp_cpu_group

        if tp_size > 1:
            # Sync across TP ranks to make sure they have the same number of ready requests
            tensor = torch.tensor(num_ready_reqs, dtype=torch.int32)
            torch.distributed.all_reduce(
                tensor, op=torch.distributed.ReduceOp.MAX, group=tp_group
            )
            num_ready_reqs_max = tensor.item()
            for i in range(num_ready_reqs, num_ready_reqs_max):
                self.grammar_queue[i].grammar = self.grammar_queue[i].grammar.result()
            num_ready_reqs = num_ready_reqs_max

        self._extend_requests_to_queue(self.grammar_queue[:num_ready_reqs])
        self.grammar_queue = self.grammar_queue[num_ready_reqs:]

    def watchdog_thread(self):
        """A watch dog thread that will try to kill the server itself if one forward batch takes too long."""
        self.watchdog_last_forward_ct = 0
        self.watchdog_last_time = time.time()

        while True:
            current = time.time()
            if self.cur_batch is not None:
                if self.watchdog_last_forward_ct == self.forward_ct:
                    if current > self.watchdog_last_time + self.watchdog_timeout:
                        logger.error(f"Watchdog timeout ({self.watchdog_timeout=})")
                        break
                else:
                    self.watchdog_last_forward_ct = self.forward_ct
                    self.watchdog_last_time = current
            time.sleep(self.watchdog_timeout // 2)

        # Print batch size and memory pool info to check whether there are de-sync issues.
        logger.error(
            f"{self.cur_batch.batch_size()=}, "
            f"{self.cur_batch.reqs=}, "
            f"{self.token_to_kv_pool_allocator.available_size()=}, "
            f"{self.tree_cache.evictable_size()=}, "
        )
        # Wait for some time so that the parent process can print the error.
        pyspy_dump_schedulers()
        print(file=sys.stderr, flush=True)
        print(file=sys.stdout, flush=True)
        time.sleep(5)
        self.parent_process.send_signal(signal.SIGQUIT)

    def flush_cache_wrapped(self, recv_req: FlushCacheReq):
        self.flush_cache()

    def flush_cache(self):
        """Flush the memory pool and cache."""
        if len(self.waiting_queue) == 0 and (
            self.running_batch is None or len(self.running_batch.reqs) == 0
        ):
            self.cur_batch = None
            self.last_batch = None
            self.tree_cache.reset()
            if self.grammar_backend:
                self.grammar_backend.reset()
            self.req_to_token_pool.clear()
            self.token_to_kv_pool_allocator.clear()

            if not self.spec_algorithm.is_none():
                self.draft_worker.model_runner.req_to_token_pool.clear()
                self.draft_worker.model_runner.token_to_kv_pool_allocator.clear()

            self.num_generated_tokens = 0
            self.forward_ct_decode = 0
            self.spec_num_total_accepted_tokens = 0
            self.spec_num_total_forward_ct = 0
            self.cum_spec_accept_length = 0
            self.cum_spec_accept_count = 0
            torch.cuda.empty_cache()
            logger.info("Cache flushed successfully!")
            if_success = True
        else:
            logging.warning(
                f"Cache not flushed because there are pending requests. "
                f"#queue-req: {len(self.waiting_queue)}, "
                f"#running-req: {0 if self.running_batch is None else len(self.running_batch.reqs)}"
            )
            if_success = False
        return if_success

    def get_internal_state(self, recv_req: GetInternalStateReq):
        ret = dict(global_server_args_dict)
        ret["last_gen_throughput"] = self.last_gen_throughput
        if not self.spec_algorithm.is_none() and self.cum_spec_accept_count > 0:
            ret["avg_spec_accept_length"] = (
                self.cum_spec_accept_length / self.cum_spec_accept_count
            )

        if RECORD_STEP_TIME:
            ret["step_time_dict"] = self.step_time_dict
        return GetInternalStateReqOutput(
            internal_state=ret,
        )

    def set_internal_state(self, recv_req: SetInternalStateReq):
        server_args_dict = recv_req.server_args
        args_allow_update = set(
            [
                "speculative_accept_threshold_single",
                "speculative_accept_threshold_acc",
            ]
        )
        if_success = True
        for k, v in server_args_dict.items():
            if k not in args_allow_update:
                logging.warning(f"Updating {k} is not supported.")
                if_success = False
                break
        if if_success:
            if not self.spec_algorithm.is_none() and self.cum_spec_accept_count > 0:
                avg_spec_accept_length = (
                    self.cum_spec_accept_length / self.cum_spec_accept_count
                )
                logger.info(f"{avg_spec_accept_length=}")
            self.cum_spec_accept_length = self.cum_spec_accept_count = 0
            for k, v in server_args_dict.items():
                global_server_args_dict[k] = v
            logger.info(f"Global server args updated! " f"{global_server_args_dict=}")
        return SetInternalStateReqOutput(
            updated=True,
            server_args=global_server_args_dict,
        )

    def abort_request(self, recv_req: AbortReq):
        # Delete requests in the waiting queue
        to_del = None
        for i, req in enumerate(self.waiting_queue):
            if req.rid == recv_req.rid:
                to_del = i
                break

        if to_del is not None:
            del self.waiting_queue[to_del]
            logger.debug(f"Abort queued request. {req.rid=}")
            return

        # Delete requests in the running batch
        if self.running_batch:
            for req in self.running_batch.reqs:
                if req.rid == recv_req.rid and not req.finished():
                    logger.debug(f"Abort running request. {req.rid=}")
                    req.to_abort = True
                    break

    def _pause_engine(self) -> Tuple[List[Req], int]:
        raise NotImplementedError()

    def update_weights_from_disk(self, recv_req: UpdateWeightFromDiskReqInput):
        """In-place update of the weights from disk."""
        success, message = self.tp_worker.update_weights_from_disk(recv_req)
        if success:
            flash_cache_success = self.flush_cache()
            assert flash_cache_success, "Cache flush failed after updating weights"
        else:
            logger.error(message)
        return UpdateWeightFromDiskReqOutput(success, message, 0)

    def init_weights_update_group(self, recv_req: InitWeightsUpdateGroupReqInput):
        """Initialize the online model parameter update group."""
        success, message = self.tp_worker.init_weights_update_group(recv_req)
        return InitWeightsUpdateGroupReqOutput(success, message)

    def update_weights_from_distributed(
        self,
        recv_req: UpdateWeightsFromDistributedReqInput,
    ) -> Tuple[bool, str]:
        """Update the online model parameter."""
        success, message = self.tp_worker.update_weights_from_distributed(recv_req)
        if success:
            flash_cache_success = self.flush_cache()
            assert flash_cache_success, "Cache flush failed after updating weights"
        else:
            logger.error(message)
        return UpdateWeightsFromDistributedReqOutput(success, message)

    def update_weights_from_tensor(self, recv_req: UpdateWeightsFromTensorReqInput):
        """Update the online model parameter from tensors."""
        success, message = self.tp_worker.update_weights_from_tensor(recv_req)
        # TODO extract common code b/t update_weights_from_distributed and update_weights_from_tensor later
        if success:
            if recv_req.flush_cache:
                flash_cache_success = self.flush_cache()
                assert flash_cache_success, "Cache flush failed after updating weights"
        else:
            logger.error(message)
        return UpdateWeightsFromTensorReqOutput(success, message)

    def get_weights_by_name(self, recv_req: GetWeightsByNameReqInput):
        parameter = self.tp_worker.get_weights_by_name(recv_req)
        return GetWeightsByNameReqOutput(parameter)

    def release_memory_occupation(self, recv_req: ReleaseMemoryOccupationReqInput):
        self.stashed_model_static_state = _export_static_state(
            self.tp_worker.worker.model_runner.model
        )
        self.memory_saver_adapter.pause()
        self.flush_cache()
        return ReleaseMemoryOccupationReqOutput()

    def resume_memory_occupation(self, recv_req: ResumeMemoryOccupationReqInput):
        self.memory_saver_adapter.resume()
        _import_static_state(
            self.tp_worker.worker.model_runner.model, self.stashed_model_static_state
        )
        del self.stashed_model_static_state
        return ResumeMemoryOccupationReqOutput()

    def profile(self, recv_req: ProfileReq):
        if recv_req.type == ProfileReqType.START_PROFILE:
            return self.start_profile(
                recv_req.output_dir, recv_req.num_steps, recv_req.activities
            )
        else:
            return self.stop_profile()

    def start_profile(
        self,
        output_dir: Optional[str],
        num_steps: Optional[int],
        activities: Optional[List[str]],
    ) -> None:
        if self.torch_profiler_activities:
            return ProfileReqOutput(
                success=False,
                message="Profiling is already in progress. Call /stop_profile first.",
            )

        if output_dir is None:
            output_dir = os.getenv("SGLANG_TORCH_PROFILER_DIR", "/tmp")
        if activities is None:
            activities = ["CPU", "GPU"]

        self.torch_profiler_output_dir = output_dir
        self.torch_profiler_activities = activities
        logger.info(
            "Profiling starts. Traces will be saved to: %s",
            self.torch_profiler_output_dir,
        )

        activity_map = {
            "CPU": torch.profiler.ProfilerActivity.CPU,
            "GPU": torch.profiler.ProfilerActivity.CUDA,
        }
        torchprof_activities = [
            activity_map[a] for a in activities if a in activity_map
        ]

        if torchprof_activities:
            self.torch_profiler = torch.profiler.profile(
                activities=torchprof_activities,
                with_stack=True,
            )
            self.torch_profiler.start()

        if "MEM" in activities:
            torch.cuda.memory._record_memory_history(max_entries=100000)

        if num_steps:
            self.profiler_target_forward_ct = self.forward_ct + num_steps
            # The caller will be notified when reaching profiler_target_forward_ct
        else:
            self.profiler_target_forward_ct = None
            return ProfileReqOutput(success=True, message="Succeeded")

    def stop_profile(self) -> None:
        if self.torch_profiler_activities is None:
            return

        logger.info("Stop profiling...")
        if self.torch_profiler is not None:
            self.torch_profiler.stop()
            self.torch_profiler.export_chrome_trace(
                os.path.join(
                    self.torch_profiler_output_dir,
                    str(time.time()) + f"-TP-{self.tp_rank}" + ".trace.json.gz",
                )
            )

        if "MEM" in self.torch_profiler_activities:
            memory_profile_path = os.path.join(
                self.torch_profiler_trace_dir,
                str(time.time()) + f"-TP-{self.tp_rank}-memory" + ".pickle",
            )
            torch.cuda.memory._dump_snapshot(memory_profile_path)
            torch.cuda.memory._record_memory_history(enabled=None)

        logger.info(
            "Profiling done. Traces are saved to: %s",
            self.torch_profiler_output_dir,
        )
        self.torch_profiler = None
        self.torch_profiler_output_dir = None
        self.torch_profiler_activities = None

        if self.profiler_target_forward_ct:
            self.send_to_tokenizer.send_pyobj(
                ProfileReqOutput(success=True, message="Succeeded.")
            )

    def open_session(self, recv_req: OpenSessionReqInput):
        # handle error
        session_id = recv_req.session_id
        if session_id in self.sessions:
            logger.warning(f"session id {session_id} already exist, cannot open.")
            return OpenSessionReqOutput(session_id, False)
        elif session_id is None:
            logger.warning("session id is None, cannot open.")
            return OpenSessionReqOutput(session_id, False)
        else:
            self.sessions[session_id] = Session(
                recv_req.capacity_of_str_len, session_id
            )
            return OpenSessionReqOutput(session_id, True)

    def close_session(self, recv_req: CloseSessionReqInput):
        # handle error
        session_id = recv_req.session_id
        if session_id not in self.sessions:
            logger.warning(f"session id {session_id} does not exist, cannot delete.")
        else:
            del self.sessions[session_id]


def is_health_check_generate_req(recv_req):
    return getattr(recv_req, "rid", "").startswith("HEALTH_CHECK")


def _export_static_state(model):
    return dict(
        buffers=[
            (name, buffer.detach().clone()) for name, buffer in model.named_buffers()
        ]
    )


def _import_static_state(model, static_params):
    self_named_buffers = dict(model.named_buffers())
    for name, tensor in static_params["buffers"]:
        self_named_buffers[name][...] = tensor


def run_scheduler_process(
    server_args: ServerArgs,
    port_args: PortArgs,
    gpu_id: int,
    tp_rank: int,
    dp_rank: Optional[int],
    pipe_writer,
):
    # Config the process
    # kill_itself_when_parent_died()  # This is disabled because it does not work for `--dp 2`
    setproctitle.setproctitle(f"sglang::scheduler_{dp_rank}")
    faulthandler.enable()
    parent_process = psutil.Process().parent()

    # [For Router] if env var "SGLANG_DP_RANK" exist, set dp_rank to the value of the env var
    if dp_rank is None and "SGLANG_DP_RANK" in os.environ:
        dp_rank = int(os.environ["SGLANG_DP_RANK"])

    # Configure the logger
    if dp_rank is None:
        prefix = f" TP{tp_rank}"
    else:
        prefix = f" DP{dp_rank} TP{tp_rank}"
    configure_logger(server_args, prefix=prefix)
    suppress_other_loggers()

    # Set cpu affinity to this gpu process
    if get_bool_env_var("SGLANG_SET_CPU_AFFINITY"):
        set_gpu_proc_affinity(server_args.tp_size, server_args.nnodes, gpu_id)

    # Create a scheduler and run the event loop
    try:
        scheduler = Scheduler(server_args, port_args, gpu_id, tp_rank, dp_rank)
        pipe_writer.send(
            {
                "status": "ready",
                "max_total_num_tokens": scheduler.max_total_num_tokens,
                "max_req_input_len": scheduler.max_req_input_len,
            }
        )
        if scheduler.enable_overlap:
            scheduler.event_loop_overlap()
        else:
            scheduler.event_loop_normal()
    except Exception:
        traceback = get_exception_traceback()
        logger.error(f"Scheduler hit an exception: {traceback}")
        parent_process.send_signal(signal.SIGQUIT)<|MERGE_RESOLUTION|>--- conflicted
+++ resolved
@@ -265,40 +265,7 @@
             f"context_len={self.model_config.context_len}"
         )
 
-        # Init memory pool and cache
-<<<<<<< HEAD
-        self.req_to_token_pool, self.token_to_kv_pool_allocator = (
-            self.tp_worker.get_memory_pool()
-        )
-
-        if (
-            server_args.chunked_prefill_size is not None
-            and server_args.disable_radix_cache
-        ):
-            self.tree_cache = ChunkCache(
-                req_to_token_pool=self.req_to_token_pool,
-                token_to_kv_pool_allocator=self.token_to_kv_pool_allocator,
-            )
-        else:
-            if self.enable_hierarchical_cache:
-                self.tree_cache = HiRadixCache(
-                    req_to_token_pool=self.req_to_token_pool,
-                    token_to_kv_pool_allocator=self.token_to_kv_pool_allocator,
-                    tp_cache_group=self.tp_worker.get_tp_cache_group(),
-                )
-            else:
-                self.tree_cache = RadixCache(
-                    req_to_token_pool=self.req_to_token_pool,
-                    token_to_kv_pool_allocator=self.token_to_kv_pool_allocator,
-                    disable=server_args.disable_radix_cache,
-                )
-
-        self.policy = SchedulePolicy(
-            self.schedule_policy, self.tree_cache, self.enable_hierarchical_cache
-        )
-=======
         self.init_memory_pool_and_cache()
->>>>>>> d557319a
 
         # Init running status
         self.waiting_queue: List[Req] = []
@@ -339,7 +306,9 @@
             self.grammar_backend = None
 
         # Init schedule policy and new token estimation
-        self.policy = SchedulePolicy(self.schedule_policy, self.tree_cache)
+        self.policy = SchedulePolicy(
+            self.schedule_policy, self.tree_cache, self.enable_hierarchical_cache
+        )
         assert (
             server_args.schedule_conservativeness >= 0
         ), "Invalid schedule_conservativeness"
@@ -462,6 +431,7 @@
                 self.tree_cache = HiRadixCache(
                     req_to_token_pool=self.req_to_token_pool,
                     token_to_kv_pool_allocator=self.token_to_kv_pool_allocator,
+                    tp_cache_group=self.tp_worker.get_tp_cache_group(),
                 )
             else:
                 self.tree_cache = RadixCache(
